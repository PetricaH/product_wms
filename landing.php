<!DOCTYPE html>
<html lang="ro">
<head>
    <meta charset="UTF-8">
    <meta name="viewport" content="width=device-width, initial-scale=1.0">
    <title>NOTSOWMS - Enterprise Warehouse Management System</title>
    <link rel="preconnect" href="https://fonts.googleapis.com">
    <link rel="preconnect" href="https://fonts.gstatic.com" crossorigin>
    <link href="https://fonts.googleapis.com/css2?family=Poppins:wght@300;400;500;600;700&display=swap" rel="stylesheet">
    <link href="https://fonts.googleapis.com/css2?family=Material+Symbols+Outlined:opsz,wght,FILL,GRAD@24,300,0,0" rel="stylesheet" />
    <style>
        :root {
            --black: #0F1013;
            --dark-gray: #1A1A1D;
            --darker-gray: #16161A;
            --light-gray: #94A1B2;
            --lighter-gray: #AAAAAA;
            --white: #FEFFFF;
            --transition: all 0.35s ease;
        }

        *, *::before, *::after {
            box-sizing: border-box;
        }

        html {
            scroll-behavior: smooth;
        }

        body {
            margin: 0;
            font-family: 'Poppins', sans-serif;
            background: radial-gradient(140% 140% at 80% 8%, rgba(148, 161, 178, 0.18) 0%, rgba(148, 161, 178, 0.08) 38%, rgba(148, 161, 178, 0.02) 62%, rgba(15, 16, 19, 0) 85%),
                        radial-gradient(120% 120% at 18% 42%, rgba(148, 161, 178, 0.14) 0%, rgba(148, 161, 178, 0.06) 40%, rgba(148, 161, 178, 0.02) 65%, rgba(15, 16, 19, 0) 85%),
<<<<<<< HEAD
=======

>>>>>>> 632de829
                        linear-gradient(180deg, var(--black) 0%, var(--darker-gray) 55%, var(--black) 100%);
            color: var(--white);
            min-height: 100vh;
        }

        a {
            color: inherit;
        }

        img {
            max-width: 100%;
            display: block;
        }

        header {
            position: fixed;
            inset: 0 0 auto 0;
            z-index: 1000;
            background: rgba(15, 16, 19, 0.92);
            backdrop-filter: blur(18px);
            border-bottom: 1px solid rgba(148, 161, 178, 0.08);
        }

        .nav-container {
            margin: 0 auto;
            max-width: 1180px;
            padding: 0.9rem 1.5rem;
            display: flex;
            align-items: center;
            justify-content: space-between;
            gap: 1rem;
        }

        .brand {
            display: flex;
            align-items: center;
            gap: 0.65rem;
            font-weight: 600;
            letter-spacing: 0.04em;
            text-decoration: none;
        }

        .brand-icon {
            display: grid;
            place-items: center;
            width: 42px;
            height: 42px;
            border-radius: 12px;
            background: linear-gradient(135deg, rgba(148, 161, 178, 0.16), rgba(148, 161, 178, 0.05));
            border: 1px solid rgba(148, 161, 178, 0.22);
            box-shadow: 0 18px 36px rgba(15, 16, 19, 0.45);
            color: var(--white);
        }

        nav {
            display: flex;
            align-items: center;
            gap: 2.5rem;
        }

        .nav-links {
            display: flex;
            align-items: center;
            gap: 1.75rem;
            list-style: none;
            margin: 0;
            padding: 0;
        }

        .nav-links a {
            text-decoration: none;
            font-size: 0.95rem;
            font-weight: 400;
            color: var(--lighter-gray);
            transition: var(--transition);
        }

        .nav-links a:hover,
        .nav-links a:focus {
            color: var(--white);
        }

        .language-toggle {
            display: inline-flex;
            align-items: center;
            gap: 0.35rem;
            border-radius: 999px;
            padding: 0.25rem;
            border: 1px solid rgba(148, 161, 178, 0.22);
            background: linear-gradient(135deg, rgba(148, 161, 178, 0.1), rgba(26, 26, 29, 0.7));
            box-shadow: inset 0 0 0 1px rgba(254, 255, 255, 0.05);
        }

        .language-toggle button {
            border: none;
            background: transparent;
            color: var(--lighter-gray);
            font-size: 0.82rem;
            font-weight: 500;
            padding: 0.35rem 0.85rem;
            border-radius: 999px;
            cursor: pointer;
            transition: var(--transition);
        }

        .language-toggle button.active {
            color: var(--black);
            background: var(--white);
        }

        .menu-toggle {
            display: none;
            border: 1px solid rgba(148, 161, 178, 0.22);
            background: rgba(26, 26, 29, 0.8);
            color: var(--white);
            padding: 0.45rem 0.75rem;
            border-radius: 10px;
            cursor: pointer;
        }

        main {
            padding-top: 88px;
        }

        section {
            padding: 5rem 1.5rem;
        }

        .section-inner {
            max-width: 1180px;
            margin: 0 auto;
        }

        .section-header {
            max-width: 720px;
            margin-bottom: 2.5rem;
        }

        .section-title {
            font-size: clamp(1.8rem, 3vw, 2.6rem);
            font-weight: 600;
            letter-spacing: 0.02em;
        }

        .section-subtitle {
            margin-top: 0.85rem;
            color: var(--light-gray);
            font-weight: 400;
        }

        .hero {
            position: relative;
            overflow: hidden;
<<<<<<< HEAD
            background: linear-gradient(155deg, rgba(26, 26, 29, 0.96) 0%, rgba(15, 16, 19, 0.94) 45%, rgba(26, 26, 29, 0.98) 100%);
=======
>>>>>>> 632de829
        }

        .hero::before {
            content: "";
            position: absolute;
<<<<<<< HEAD
            inset: -32% 35% 28% -28%;
            background: radial-gradient(120% 120% at 28% 32%, rgba(148, 161, 178, 0.22) 0%, rgba(148, 161, 178, 0.1) 42%, rgba(148, 161, 178, 0.04) 68%, rgba(15, 16, 19, 0) 88%);
            filter: blur(48px);
            opacity: 0.8;
=======
            inset: -15% 42% 38% -22%;
            background: radial-gradient(120% 120% at 25% 30%, rgba(148, 161, 178, 0.24) 0%, rgba(148, 161, 178, 0.12) 38%, rgba(148, 161, 178, 0.05) 62%, rgba(15, 16, 19, 0) 88%);
>>>>>>> 632de829
            pointer-events: none;
        }

        .hero::after {
            content: "";
            position: absolute;
<<<<<<< HEAD
            inset: 26% -32% -36% 42%;
            background: radial-gradient(130% 130% at 72% 36%, rgba(148, 161, 178, 0.18) 0%, rgba(148, 161, 178, 0.08) 46%, rgba(148, 161, 178, 0.03) 72%, rgba(15, 16, 19, 0) 92%);
            filter: blur(60px);
            opacity: 0.75;
=======
            inset: 34% -28% -22% 38%;
            background: radial-gradient(135% 135% at 70% 38%, rgba(148, 161, 178, 0.16) 0%, rgba(148, 161, 178, 0.08) 44%, rgba(148, 161, 178, 0.03) 68%, rgba(15, 16, 19, 0) 88%);

>>>>>>> 632de829
            pointer-events: none;
        }

        .hero-grid {
            position: relative;
            display: grid;
            gap: 3rem;
        }

        .hero-text {
            display: grid;
            gap: 1.5rem;
        }

        .badge {
            display: inline-flex;
            align-items: center;
            gap: 0.7rem;
            padding: 0.55rem 1rem;
            border-radius: 999px;
            background: rgba(148, 161, 178, 0.1);
            border: 1px solid rgba(148, 161, 178, 0.2);
            font-size: 0.85rem;
            font-weight: 500;
            color: var(--light-gray);
        }

        .hero-title {
            font-size: clamp(2.2rem, 4vw, 3.4rem);
            font-weight: 600;
            max-width: 720px;
            line-height: 1.1;
        }

        .hero-subtitle {
            color: var(--lighter-gray);
            max-width: 640px;
            font-weight: 400;
        }

        .hero-actions {
            display: flex;
            flex-wrap: wrap;
            gap: 1rem;
            align-items: center;
        }

        .btn {
            display: inline-flex;
            align-items: center;
            justify-content: center;
            gap: 0.5rem;
            padding: 0.95rem 1.9rem;
            border-radius: 12px;
            font-size: 0.95rem;
            font-weight: 600;
            text-decoration: none;
            cursor: pointer;
            transition: var(--transition);
            border: 1px solid transparent;
        }

        .btn-primary {
            background: linear-gradient(135deg, var(--white), #d8dce2);
            color: var(--black);
            box-shadow: 0 20px 48px rgba(15, 16, 19, 0.45);
        }

        .btn-primary:hover {
            transform: translateY(-2px);
            box-shadow: 0 26px 60px rgba(15, 16, 19, 0.55);
        }

        .btn-secondary {
            background: transparent;
            color: var(--white);
            border: 1px solid rgba(148, 161, 178, 0.35);
        }

        .btn-secondary:hover {
            transform: translateY(-2px);
            border-color: rgba(254, 255, 255, 0.6);
        }

        .hero-right {
            position: relative;
            border-radius: 28px;
            padding: 2.5rem;
            background: linear-gradient(145deg, rgba(26, 26, 29, 0.95), rgba(15, 16, 19, 0.9));
            border: 1px solid rgba(148, 161, 178, 0.18);
            box-shadow: 0 38px 72px rgba(15, 16, 19, 0.5);
            display: grid;
            gap: 1.5rem;
        }

        .hero-right::after {
            content: "";
            position: absolute;
            inset: 18px;
            border-radius: 24px;
            border: 1px dashed rgba(148, 161, 178, 0.18);
            pointer-events: none;
        }

        .hero-right-header {
            display: flex;
            align-items: center;
            justify-content: space-between;
        }

        .hero-right-title {
            font-weight: 500;
            color: var(--lighter-gray);
        }

        .integrations-row {
            display: flex;
            flex-wrap: wrap;
            gap: 0.65rem;
        }

        .integration-pill {
            padding: 0.6rem 1rem;
            border-radius: 12px;
            background: rgba(148, 161, 178, 0.08);
            border: 1px solid rgba(148, 161, 178, 0.18);
            font-weight: 500;
            color: var(--light-gray);
        }

        .dashboard-preview {
            display: grid;
            gap: 1.1rem;
        }

        .dashboard-card {
            padding: 1.1rem;
            border-radius: 14px;
            border: 1px solid rgba(148, 161, 178, 0.2);
            background: rgba(148, 161, 178, 0.05);
            display: flex;
            align-items: center;
            justify-content: space-between;
            color: var(--lighter-gray);
        }

        .dashboard-card strong {
            display: block;
            color: var(--white);
            font-size: 1.05rem;
        }

        .hero-stats {
            display: grid;
            grid-template-columns: repeat(auto-fit, minmax(180px, 1fr));
            gap: 1.25rem;
            margin-top: 1rem;
        }

        .stat-card {
            padding: 1.4rem;
            border-radius: 16px;
            background: linear-gradient(140deg, rgba(148, 161, 178, 0.12), rgba(26, 26, 29, 0.75));
            border: 1px solid rgba(148, 161, 178, 0.18);
            box-shadow: 0 20px 44px rgba(15, 16, 19, 0.4);
            display: grid;
            gap: 0.35rem;
        }

        .stat-value {
            font-size: 1.85rem;
            font-weight: 600;
        }

        .stat-label {
            font-size: 0.9rem;
            color: var(--lighter-gray);
        }

        .trusted-bar {
            margin-top: 2.75rem;
            padding: 1.1rem 1.5rem;
            border-radius: 14px;
            border: 1px solid rgba(148, 161, 178, 0.18);
            background: rgba(148, 161, 178, 0.05);
            display: flex;
            flex-wrap: wrap;
            gap: 1.25rem;
            align-items: center;
            color: var(--light-gray);
            font-size: 0.9rem;
        }

        .trusted-brands {
            display: flex;
            gap: 1.5rem;
            flex-wrap: wrap;
            font-weight: 500;
            letter-spacing: 0.05em;
        }

        .cards-grid {
            display: grid;
            gap: 1.5rem;
        }

        .feature-card,
        .integration-card {
            position: relative;
            padding: 2rem;
            border-radius: 20px;
            background: linear-gradient(140deg, rgba(148, 161, 178, 0.08), rgba(26, 26, 29, 0.85));
            border: 1px solid rgba(148, 161, 178, 0.18);
            box-shadow: 0 26px 52px rgba(15, 16, 19, 0.42);
            transition: var(--transition);
        }

        .feature-card:hover,
        .integration-card:hover {
            transform: translateY(-6px);
            border-color: rgba(254, 255, 255, 0.22);
        }

        .feature-card::after,
        .integration-card::after {
            content: "";
            position: absolute;
            inset: 1.2rem;
            border-radius: 16px;
            border: 1px dashed rgba(148, 161, 178, 0.16);
            pointer-events: none;
        }

        .card-icon {
            width: 54px;
            height: 54px;
            border-radius: 14px;
            background: linear-gradient(135deg, rgba(254, 255, 255, 0.12), rgba(148, 161, 178, 0.08));
            border: 1px solid rgba(148, 161, 178, 0.2);
            display: grid;
            place-items: center;
            color: var(--white);
            margin-bottom: 1.25rem;
        }

        .card-icon .material-symbols-outlined {
            font-size: 28px;
        }

        .card-title {
            font-size: 1.25rem;
            font-weight: 600;
            margin-bottom: 0.85rem;
        }

        .card-list {
            list-style: none;
            margin: 0;
            padding: 0;
            display: grid;
            gap: 0.55rem;
            color: var(--lighter-gray);
            font-size: 0.95rem;
        }

        .card-list li {
            display: flex;
            gap: 0.6rem;
            align-items: flex-start;
        }

        .card-list li::before {
            content: '•';
            color: var(--light-gray);
            font-weight: 600;
            margin-top: -0.05rem;
        }

        .statistics-grid {
            display: grid;
            grid-template-columns: repeat(auto-fit, minmax(200px, 1fr));
            gap: 1.5rem;
            margin-top: 2.5rem;
        }

        .statistic-card {
            padding: 1.9rem;
            border-radius: 20px;
            border: 1px solid rgba(148, 161, 178, 0.18);
            background: linear-gradient(140deg, rgba(148, 161, 178, 0.06), rgba(26, 26, 29, 0.85));
            box-shadow: 0 22px 44px rgba(15, 16, 19, 0.42);
        }

        .statistic-value {
            font-size: 2.1rem;
            font-weight: 600;
            margin-bottom: 0.45rem;
        }

        .statistic-label {
            color: var(--lighter-gray);
        }

        .cta-section {
            position: relative;
            overflow: hidden;
        }

        .cta-section::before {
            content: "";
            position: absolute;
            inset: -20% -30% 0 -30%;
            background: radial-gradient(circle at top, rgba(148, 161, 178, 0.16), transparent 60%);
            pointer-events: none;
        }

        .cta-card {
            position: relative;
            padding: 3.2rem;
            border-radius: 28px;
            background: linear-gradient(145deg, rgba(148, 161, 178, 0.12), rgba(26, 26, 29, 0.92));
            border: 1px solid rgba(148, 161, 178, 0.2);
            box-shadow: 0 38px 72px rgba(15, 16, 19, 0.5);
        }

        .cta-card h2 {
            font-size: clamp(1.9rem, 3vw, 2.8rem);
            margin-bottom: 1.5rem;
            font-weight: 600;
        }

        .cta-card p {
            color: var(--lighter-gray);
            max-width: 640px;
            margin-bottom: 2.25rem;
        }

        footer {
            padding: 2.75rem 1.5rem;
            border-top: 1px solid rgba(148, 161, 178, 0.12);
            background: var(--black);
            color: var(--lighter-gray);
            font-size: 0.9rem;
        }

        footer .footer-inner {
            max-width: 1180px;
            margin: 0 auto;
            display: flex;
            flex-direction: column;
            gap: 0.5rem;
        }

        .reveal {
            opacity: 0;
            transform: translateY(40px);
            transition: opacity 0.6s ease, transform 0.6s ease;
        }

        .reveal.visible {
            opacity: 1;
            transform: translateY(0);
        }

        @media (min-width: 960px) {
            .hero-grid {
                grid-template-columns: repeat(2, minmax(0, 1fr));
                align-items: center;
            }

            .cards-grid.features-grid {
                grid-template-columns: repeat(3, minmax(0, 1fr));
            }

            .cards-grid.integrations-grid {
                grid-template-columns: repeat(3, minmax(0, 1fr));
            }
        }

        @media (max-width: 960px) {
            nav {
                position: fixed;
                inset: 72px 1.5rem auto 1.5rem;
                border-radius: 18px;
                background: rgba(15, 16, 19, 0.95);
                border: 1px solid rgba(148, 161, 178, 0.16);
                padding: 1.75rem;
                flex-direction: column;
                align-items: stretch;
                gap: 1.75rem;
                transform-origin: top right;
                transform: scale(0.9);
                opacity: 0;
                pointer-events: none;
                transition: var(--transition);
            }

            nav.open {
                opacity: 1;
                pointer-events: auto;
                transform: scale(1);
            }

            .nav-links {
                flex-direction: column;
                align-items: stretch;
                gap: 1.25rem;
            }

            .language-toggle {
                align-self: flex-end;
            }

            .menu-toggle {
                display: inline-flex;
                align-items: center;
                gap: 0.35rem;
            }
        }

        @media (max-width: 720px) {
            .hero-actions {
                flex-direction: column;
                align-items: stretch;
            }

            .btn {
                width: 100%;
            }

            .hero-right {
                padding: 2rem;
            }

            .cta-card {
                padding: 2.5rem;
            }
        }
    </style>
</head>
<body>
    <header>
        <div class="nav-container">
            <a class="brand" href="#hero">
                <span class="brand-icon material-symbols-outlined">inventory</span>
                <span>NOTSOWMS</span>
            </a>
            <button class="menu-toggle" aria-expanded="false" aria-controls="primary-navigation">
                <span class="material-symbols-outlined">menu</span>
                <span class="translate" data-lang-ro="Meniu" data-lang-en="Menu">Meniu</span>
            </button>
            <nav id="primary-navigation" aria-label="Primary">
                <ul class="nav-links">
                    <li><a class="translate" data-lang-ro="Caracteristici" data-lang-en="Features" href="#features">Caracteristici</a></li>
                    <li><a class="translate" data-lang-ro="Integrări" data-lang-en="Integrations" href="#integrations">Integrări</a></li>
                    <li><a class="translate" data-lang-ro="Statistici" data-lang-en="Statistics" href="#statistics">Statistici</a></li>
                    <li><a class="translate" data-lang-ro="Contact" data-lang-en="Contact" href="#contact">Contact</a></li>
                </ul>
                <div class="language-toggle" role="group" aria-label="Language toggle">
                    <button type="button" class="lang-option active" data-language="ro">RO</button>
                    <button type="button" class="lang-option" data-language="en">EN</button>
                </div>
            </nav>
        </div>
    </header>

    <main>
        <section id="hero" class="hero reveal">
            <div class="section-inner hero-grid">
                <div class="hero-text">
                    <span class="badge">
                        <span class="material-symbols-outlined">workspace_premium</span>
                        <span class="translate" data-lang-ro="Soluție enterprise pentru distribuție națională" data-lang-en="Enterprise solution for national distribution">Soluție enterprise pentru distribuție națională</span>
                    </span>
                    <h1 class="hero-title translate" data-lang-ro="Sistem enterprise de management al depozitului pentru România" data-lang-en="Enterprise Warehouse Management System for Romania">Sistem enterprise de management al depozitului pentru România</h1>
                    <p class="hero-subtitle translate" data-lang-ro="Integrare nativă cu SmartBill și Cargus, aliniată la legislația ANAF pentru operațiuni fără blocaje." data-lang-en="Native SmartBill and Cargus integrations, aligned with ANAF regulations for frictionless operations.">Integrare nativă cu SmartBill și Cargus, aliniată la legislația ANAF pentru operațiuni fără blocaje.</p>
                    <div class="hero-actions">
                        <a class="btn btn-primary translate" href="#contact" data-lang-ro="Solicită Demo Enterprise" data-lang-en="Request Enterprise Demo">Solicită Demo Enterprise</a>
                        <a class="btn btn-secondary translate" href="#features" data-lang-ro="Explorează Funcționalitățile" data-lang-en="Explore Features">Explorează Funcționalitățile</a>
                    </div>
                    <div class="trusted-bar">
                        <span class="material-symbols-outlined">verified_user</span>
                        <span class="translate" data-lang-ro="Ales de lideri din e-commerce, distribuție și 3PL" data-lang-en="Chosen by leaders in e-commerce, distribution, and 3PL">Ales de lideri din e-commerce, distribuție și 3PL</span>
                        <div class="trusted-brands">
                            <span>SmartBill</span>
                            <span>Cargus</span>
                            <span>ANAF</span>
                            <span>ERP</span>
                        </div>
                    </div>
                </div>
                <div class="hero-right">
                    <div class="hero-right-header">
                        <span class="hero-right-title translate" data-lang-ro="Turn de control operațional" data-lang-en="Operations control tower">Turn de control operațional</span>
                        <span class="material-symbols-outlined">monitoring</span>
                    </div>
                    <div class="integrations-row">
                        <span class="integration-pill">SmartBill</span>
                        <span class="integration-pill">Cargus</span>
                        <span class="integration-pill">ANAF</span>
                        <span class="integration-pill">ERP</span>
                    </div>
                    <div class="dashboard-preview">
                        <div class="dashboard-card">
                            <div>
                                <strong>SmartBill Sync</strong>
                                <span class="translate" data-lang-ro="Documente fiscale generate instant" data-lang-en="Fiscal documents generated instantly">Documente fiscale generate instant</span>
                            </div>
                            <span class="material-symbols-outlined">cloud_sync</span>
                        </div>
                        <div class="dashboard-card">
                            <div>
                                <strong>Cargus AWB</strong>
                                <span class="translate" data-lang-ro="AWB automat pentru fiecare comandă" data-lang-en="Automatic AWB for every order">AWB automat pentru fiecare comandă</span>
                            </div>
                            <span class="material-symbols-outlined">local_shipping</span>
                        </div>
                        <div class="dashboard-card">
                            <div>
                                <strong>ROI Monitor</strong>
                                <span class="translate" data-lang-ro="Economie medie de 40 ore/lună" data-lang-en="Average saving of 40 hours/month">Economie medie de 40 ore/lună</span>
                            </div>
                            <span class="material-symbols-outlined">trending_up</span>
                        </div>
                    </div>
                </div>
            </div>
            <div class="section-inner hero-stats">
                <div class="stat-card">
                    <span class="stat-value">95%</span>
                    <span class="stat-label translate" data-lang-ro="Reducere a erorilor operaționale" data-lang-en="Reduction in operational errors">Reducere a erorilor operaționale</span>
                </div>
                <div class="stat-card">
                    <span class="stat-value">60%</span>
                    <span class="stat-label translate" data-lang-ro="Creștere a eficienței de picking" data-lang-en="Increase in picking efficiency">Creștere a eficienței de picking</span>
                </div>
                <div class="stat-card">
                    <span class="stat-value">24/7</span>
                    <span class="stat-label translate" data-lang-ro="Suport enterprise dedicat" data-lang-en="Dedicated enterprise support">Suport enterprise dedicat</span>
                </div>
            </div>
        </section>

        <section id="features" class="reveal">
            <div class="section-inner">
                <div class="section-header">
                    <h2 class="section-title translate" data-lang-ro="Capabilități enterprise care scală cu depozitul tău" data-lang-en="Enterprise capabilities engineered for Romanian logistics">Capabilități enterprise care scală cu depozitul tău</h2>
                    <p class="section-subtitle translate" data-lang-ro="Automatizăm procesele complexe ale depozitului și eliminăm blocajele operaționale cu fluxuri end-to-end." data-lang-en="Automate complex warehouse processes and eliminate operational bottlenecks with end-to-end flows.">Automatizăm procesele complexe ale depozitului și eliminăm blocajele operaționale cu fluxuri end-to-end.</p>
                </div>
                <div class="cards-grid features-grid">
                    <article class="feature-card">
                        <div class="card-icon"><span class="material-symbols-outlined">inventory_2</span></div>
                        <h3 class="card-title translate" data-lang-ro="Management complet al stocului" data-lang-en="Complete inventory management">Management complet al stocului</h3>
                        <ul class="card-list">
                            <li class="translate" data-lang-ro="Trasabilitate lot/serie pentru fiecare mișcare" data-lang-en="Lot and serial traceability for every movement">Trasabilitate lot/serie pentru fiecare mișcare</li>
                            <li class="translate" data-lang-ro="Reguli de slotting inteligente pentru zone rapide" data-lang-en="Intelligent slotting rules for fast lanes">Reguli de slotting inteligente pentru zone rapide</li>
                            <li class="translate" data-lang-ro="Control automat al stocurilor de siguranță" data-lang-en="Automated safety stock enforcement">Control automat al stocurilor de siguranță</li>
                        </ul>
                    </article>
                    <article class="feature-card">
                        <div class="card-icon"><span class="material-symbols-outlined">smartphone</span></div>
                        <h3 class="card-title translate" data-lang-ro="Aplicații mobile enterprise" data-lang-en="Enterprise mobile applications">Aplicații mobile enterprise</h3>
                        <ul class="card-list">
                            <li class="translate" data-lang-ro="Suport Android/iOS cu funcționare offline" data-lang-en="Android/iOS support with offline continuity">Suport Android/iOS cu funcționare offline</li>
                            <li class="translate" data-lang-ro="Scanare coduri 1D/2D și validări în timp real" data-lang-en="1D/2D scanning with real-time validations">Scanare coduri 1D/2D și validări în timp real</li>
                            <li class="translate" data-lang-ro="Fluxuri personalizate pentru picking și cross-docking" data-lang-en="Custom flows for picking and cross-docking">Fluxuri personalizate pentru picking și cross-docking</li>
                        </ul>
                    </article>
                    <article class="feature-card">
                        <div class="card-icon"><span class="material-symbols-outlined">assignment_return</span></div>
                        <h3 class="card-title translate" data-lang-ro="Management avansat al retururilor" data-lang-en="Advanced returns management">Management avansat al retururilor</h3>
                        <ul class="card-list">
                            <li class="translate" data-lang-ro="Procesare automată a retururilor Cargus" data-lang-en="Automated processing for Cargus returns">Procesare automată a retururilor Cargus</li>
                            <li class="translate" data-lang-ro="Decizii rapide prin workflows aprobate" data-lang-en="Rapid decisions through approved workflows">Decizii rapide prin workflows aprobate</li>
                            <li class="translate" data-lang-ro="Reconcilieri SmartBill fără erori" data-lang-en="Error-free SmartBill reconciliations">Reconcilieri SmartBill fără erori</li>
                        </ul>
                    </article>
                    <article class="feature-card">
                        <div class="card-icon"><span class="material-symbols-outlined">verified</span></div>
                        <h3 class="card-title translate" data-lang-ro="Control al calității integrat" data-lang-en="Integrated quality control">Control al calității integrat</h3>
                        <ul class="card-list">
                            <li class="translate" data-lang-ro="Check-list-uri digitale și rapoarte ANAF" data-lang-en="Digital checklists with ANAF-ready reports">Check-list-uri digitale și rapoarte ANAF</li>
                            <li class="translate" data-lang-ro="Alertare instant pentru deviații critice" data-lang-en="Instant alerts for critical deviations">Alertare instant pentru deviații critice</li>
                            <li class="translate" data-lang-ro="Audit trail complet și semnătură electronică" data-lang-en="Complete audit trail with electronic signature">Audit trail complet și semnătură electronică</li>
                        </ul>
                    </article>
                    <article class="feature-card">
                        <div class="card-icon"><span class="material-symbols-outlined">analytics</span></div>
                        <h3 class="card-title translate" data-lang-ro="Analytics & raportare enterprise" data-lang-en="Enterprise analytics & reporting">Analytics & raportare enterprise</h3>
                        <ul class="card-list">
                            <li class="translate" data-lang-ro="KPIs operaționali și financiari în timp real" data-lang-en="Operational and financial KPIs in real time">KPIs operaționali și financiari în timp real</li>
                            <li class="translate" data-lang-ro="Previziuni AI pentru stocuri sezoniere" data-lang-en="AI forecasting for seasonal stock">Previziuni AI pentru stocuri sezoniere</li>
                            <li class="translate" data-lang-ro="Exporturi automate către board și ANAF" data-lang-en="Automated exports for board and ANAF">Exporturi automate către board și ANAF</li>
                        </ul>
                    </article>
                    <article class="feature-card">
                        <div class="card-icon"><span class="material-symbols-outlined">groups</span></div>
                        <h3 class="card-title translate" data-lang-ro="Management enterprise al utilizatorilor" data-lang-en="Enterprise user management">Management enterprise al utilizatorilor</h3>
                        <ul class="card-list">
                            <li class="translate" data-lang-ro="Roluri granulare și politici Zero Trust" data-lang-en="Granular roles with Zero Trust policies">Roluri granulare și politici Zero Trust</li>
                            <li class="translate" data-lang-ro="SSO și autentificare multi-factor" data-lang-en="SSO and multi-factor authentication">SSO și autentificare multi-factor</li>
                            <li class="translate" data-lang-ro="Monitorizare a performanței echipelor" data-lang-en="Team performance monitoring">Monitorizare a performanței echipelor</li>
                        </ul>
                    </article>
                </div>
            </div>
        </section>

        <section id="integrations" class="reveal">
            <div class="section-inner">
                <div class="section-header">
                    <h2 class="section-title translate" data-lang-ro="Integrări validate pe piața din România" data-lang-en="Integrations built for the Romanian market">Integrări validate pe piața din România</h2>
                    <p class="section-subtitle translate" data-lang-ro="Operăm cu platformele critice pentru business-urile locale, cu sincronizări sigure și monitorizare permanentă." data-lang-en="Operate with the critical Romanian platforms through secure, continuously monitored integrations.">Operăm cu platformele critice pentru business-urile locale, cu sincronizări sigure și monitorizare permanentă.</p>
                </div>
                <div class="cards-grid integrations-grid">
                    <article class="integration-card">
                        <div class="card-icon"><span class="material-symbols-outlined">receipt_long</span></div>
                        <h3 class="card-title">SmartBill</h3>
                        <ul class="card-list">
                            <li class="translate" data-lang-ro="Sincronizare automată a facturilor și stocurilor" data-lang-en="Automatic sync of invoices and stock">Sincronizare automată a facturilor și stocurilor</li>
                            <li class="translate" data-lang-ro="Generare instant de documente fiscale" data-lang-en="Instant fiscal document generation">Generare instant de documente fiscale</li>
                            <li class="translate" data-lang-ro="Aliniere completă la cerințele ANAF" data-lang-en="Full alignment with ANAF compliance">Aliniere completă la cerințele ANAF</li>
                        </ul>
                    </article>
                    <article class="integration-card">
                        <div class="card-icon"><span class="material-symbols-outlined">local_shipping</span></div>
                        <h3 class="card-title">Cargus</h3>
                        <ul class="card-list">
                            <li class="translate" data-lang-ro="Generare automată a AWB-urilor" data-lang-en="Automatic AWB generation">Generare automată a AWB-urilor</li>
                            <li class="translate" data-lang-ro="Tracking în timp real pentru fiecare expediție" data-lang-en="Real-time tracking for every shipment">Tracking în timp real pentru fiecare expediție</li>
                            <li class="translate" data-lang-ro="Gestionare completă a retururilor" data-lang-en="Complete returns management">Gestionare completă a retururilor</li>
                        </ul>
                    </article>
                    <article class="integration-card">
                        <div class="card-icon"><span class="material-symbols-outlined">api</span></div>
                        <h3 class="card-title">Enterprise REST API</h3>
                        <ul class="card-list">
                            <li class="translate" data-lang-ro="Autentificare securizată și token management" data-lang-en="Secure authentication and token management">Autentificare securizată și token management</li>
                            <li class="translate" data-lang-ro="Limitare de trafic și SLA monitorizat" data-lang-en="Rate limiting with monitored SLAs">Limitare de trafic și SLA monitorizat</li>
                            <li class="translate" data-lang-ro="Documentație completă pentru parteneri" data-lang-en="Comprehensive partner documentation">Documentație completă pentru parteneri</li>
                        </ul>
                    </article>
                </div>
            </div>
        </section>

        <section id="statistics" class="reveal">
            <div class="section-inner">
                <div class="section-header">
                    <h2 class="section-title translate" data-lang-ro="Indicatori de performanță obținuți de clienții NOTSOWMS" data-lang-en="Performance indicators delivered by NOTSOWMS">Indicatori de performanță obținuți de clienții NOTSOWMS</h2>
                    <p class="section-subtitle translate" data-lang-ro="Date validate în proiecte enterprise din e-commerce, distribuție și producție." data-lang-en="Validated data across enterprise projects in e-commerce, distribution, and manufacturing.">Date validate în proiecte enterprise din e-commerce, distribuție și producție.</p>
                </div>
                <div class="statistics-grid">
                    <div class="statistic-card">
                        <div class="statistic-value">95%</div>
                        <div class="statistic-label translate" data-lang-ro="Reducere a erorilor de inventar" data-lang-en="Inventory error reduction">Reducere a erorilor de inventar</div>
                    </div>
                    <div class="statistic-card">
                        <div class="statistic-value">60%</div>
                        <div class="statistic-label translate" data-lang-ro="Creștere a eficienței de picking" data-lang-en="Increase in picking efficiency">Creștere a eficienței de picking</div>
                    </div>
                    <div class="statistic-card">
                        <div class="statistic-value">80%</div>
                        <div class="statistic-label translate" data-lang-ro="Reducere a timpului de procesare" data-lang-en="Processing time reduction">Reducere a timpului de procesare</div>
                    </div>
                    <div class="statistic-card">
                        <div class="statistic-value">99.9%</div>
                        <div class="statistic-label translate" data-lang-ro="Disponibilitate a platformei" data-lang-en="Platform uptime">Disponibilitate a platformei</div>
                    </div>
                    <div class="statistic-card">
                        <div class="statistic-value">15</div>
                        <div class="statistic-label translate" data-lang-ro="Zile medii de implementare" data-lang-en="Average implementation days">Zile medii de implementare</div>
                    </div>
                    <div class="statistic-card">
                        <div class="statistic-value">24/7</div>
                        <div class="statistic-label translate" data-lang-ro="Suport enterprise permanent" data-lang-en="Permanent enterprise support">Suport enterprise permanent</div>
                    </div>
                </div>
            </div>
        </section>

        <section id="contact" class="cta-section reveal">
            <div class="section-inner">
                <div class="cta-card">
                    <h2 class="translate" data-lang-ro="Transformă-ți operațiunile de depozit în doar câteva săptămâni" data-lang-en="Transform your warehouse operations in weeks">Transformă-ți operațiunile de depozit în doar câteva săptămâni</h2>
                    <p class="translate" data-lang-ro="Programează un demo personalizat pentru a vedea cum NOTSOWMS conectează SmartBill, Cargus și procesele interne într-o singură platformă enterprise." data-lang-en="Schedule a personalized demo to see how NOTSOWMS connects SmartBill, Cargus, and internal processes into one enterprise platform.">Programează un demo personalizat pentru a vedea cum NOTSOWMS conectează SmartBill, Cargus și procesele interne într-o singură platformă enterprise.</p>
                    <div class="hero-actions">
                        <a class="btn btn-primary translate" href="mailto:enterprise@notsowms.ro" data-lang-ro="Rezervă un demo" data-lang-en="Book a demo">Rezervă un demo</a>
                        <a class="btn btn-secondary translate" href="tel:+40371234567" data-lang-ro="Vorbește cu un consultant" data-lang-en="Speak with a consultant">Vorbește cu un consultant</a>
                    </div>
                </div>
            </div>
        </section>
    </main>

    <footer>
        <div class="footer-inner">
            <span>© 2025 NOTSOWMS. All rights reserved.</span>
            <span class="translate" data-lang-ro="Soluție enterprise de management al depozitelor construită în România." data-lang-en="Enterprise warehouse management solution built in Romania.">Soluție enterprise de management al depozitelor construită în România.</span>
        </div>
    </footer>

    <script>
        (function () {
            const nav = document.getElementById('primary-navigation');
            const menuToggle = document.querySelector('.menu-toggle');
            const langButtons = document.querySelectorAll('.lang-option');
            const translatable = document.querySelectorAll('.translate');
            const STORAGE_KEY = 'notsowms-language';

            function setLanguage(lang) {
                document.documentElement.setAttribute('lang', lang);
                localStorage.setItem(STORAGE_KEY, lang);
                translatable.forEach(element => {
                    const ro = element.dataset.langRo;
                    const en = element.dataset.langEn;
                    if (lang === 'en' && en) {
                        element.textContent = en;
                    } else if (lang === 'ro' && ro) {
                        element.textContent = ro;
                    }
                });
                langButtons.forEach(button => {
                    button.classList.toggle('active', button.dataset.language === lang);
                });
            }

            function initLanguage() {
                const saved = localStorage.getItem(STORAGE_KEY);
                const initial = saved === 'en' ? 'en' : 'ro';
                setLanguage(initial);
            }

            function toggleMenu(forceState) {
                const shouldOpen = typeof forceState === 'boolean' ? forceState : !nav.classList.contains('open');
                nav.classList.toggle('open', shouldOpen);
                menuToggle.setAttribute('aria-expanded', shouldOpen);
            }

            langButtons.forEach(button => {
                button.addEventListener('click', () => {
                    const lang = button.dataset.language;
                    setLanguage(lang);
                    if (nav.classList.contains('open')) {
                        toggleMenu(false);
                    }
                });
            });

            menuToggle.addEventListener('click', () => toggleMenu());

            document.addEventListener('click', event => {
                if (!nav.contains(event.target) && !menuToggle.contains(event.target)) {
                    toggleMenu(false);
                }
            });

            const observer = new IntersectionObserver((entries, obs) => {
                entries.forEach(entry => {
                    if (entry.isIntersecting) {
                        entry.target.classList.add('visible');
                        obs.unobserve(entry.target);
                    }
                });
            }, {
                threshold: 0.15
            });

            document.querySelectorAll('.reveal').forEach(section => observer.observe(section));

            initLanguage();
        })();
    </script>
</body>
</html><|MERGE_RESOLUTION|>--- conflicted
+++ resolved
@@ -32,10 +32,6 @@
             font-family: 'Poppins', sans-serif;
             background: radial-gradient(140% 140% at 80% 8%, rgba(148, 161, 178, 0.18) 0%, rgba(148, 161, 178, 0.08) 38%, rgba(148, 161, 178, 0.02) 62%, rgba(15, 16, 19, 0) 85%),
                         radial-gradient(120% 120% at 18% 42%, rgba(148, 161, 178, 0.14) 0%, rgba(148, 161, 178, 0.06) 40%, rgba(148, 161, 178, 0.02) 65%, rgba(15, 16, 19, 0) 85%),
-<<<<<<< HEAD
-=======
-
->>>>>>> 632de829
                         linear-gradient(180deg, var(--black) 0%, var(--darker-gray) 55%, var(--black) 100%);
             color: var(--white);
             min-height: 100vh;
@@ -189,40 +185,27 @@
         .hero {
             position: relative;
             overflow: hidden;
-<<<<<<< HEAD
             background: linear-gradient(155deg, rgba(26, 26, 29, 0.96) 0%, rgba(15, 16, 19, 0.94) 45%, rgba(26, 26, 29, 0.98) 100%);
-=======
->>>>>>> 632de829
+
         }
 
         .hero::before {
             content: "";
             position: absolute;
-<<<<<<< HEAD
             inset: -32% 35% 28% -28%;
             background: radial-gradient(120% 120% at 28% 32%, rgba(148, 161, 178, 0.22) 0%, rgba(148, 161, 178, 0.1) 42%, rgba(148, 161, 178, 0.04) 68%, rgba(15, 16, 19, 0) 88%);
             filter: blur(48px);
             opacity: 0.8;
-=======
-            inset: -15% 42% 38% -22%;
-            background: radial-gradient(120% 120% at 25% 30%, rgba(148, 161, 178, 0.24) 0%, rgba(148, 161, 178, 0.12) 38%, rgba(148, 161, 178, 0.05) 62%, rgba(15, 16, 19, 0) 88%);
->>>>>>> 632de829
             pointer-events: none;
         }
 
         .hero::after {
             content: "";
             position: absolute;
-<<<<<<< HEAD
             inset: 26% -32% -36% 42%;
             background: radial-gradient(130% 130% at 72% 36%, rgba(148, 161, 178, 0.18) 0%, rgba(148, 161, 178, 0.08) 46%, rgba(148, 161, 178, 0.03) 72%, rgba(15, 16, 19, 0) 92%);
             filter: blur(60px);
             opacity: 0.75;
-=======
-            inset: 34% -28% -22% 38%;
-            background: radial-gradient(135% 135% at 70% 38%, rgba(148, 161, 178, 0.16) 0%, rgba(148, 161, 178, 0.08) 44%, rgba(148, 161, 178, 0.03) 68%, rgba(15, 16, 19, 0) 88%);
-
->>>>>>> 632de829
             pointer-events: none;
         }
 
