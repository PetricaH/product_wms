--- conflicted
+++ resolved
@@ -700,10 +700,6 @@
                 'CodPostal' => $order['recipient_postal'] ?? '',
                 'CountryId' => 0
             ],
-<<<<<<< HEAD
-            // Use the calculated integer counts to match ParcelCodes exactly
-=======
->>>>>>> a96b0615
             'Parcels' => $parcelsCount,
             'Envelopes' => $envelopesCount,
             'TotalWeight' => $totalWeight,
