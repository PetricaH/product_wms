<?php
// Inventory Stock Import Handler
header('Content-Type: application/json');
header('Access-Control-Allow-Origin: *');
header('Access-Control-Allow-Methods: POST, OPTIONS');
header('Access-Control-Allow-Headers: Content-Type');

if ($_SERVER['REQUEST_METHOD'] === 'OPTIONS') {
    exit(0);
}

if (!defined('BASE_PATH')) {
    define('BASE_PATH', dirname(__DIR__));
}

require_once BASE_PATH . '/bootstrap.php';
require_once BASE_PATH . '/vendor/autoload.php';
require_once BASE_PATH . '/models/Inventory.php';
require_once BASE_PATH . '/models/Location.php';
require_once BASE_PATH . '/models/LocationSubdivision.php';
require_once BASE_PATH . '/models/RelocationTask.php';

use PhpOffice\PhpSpreadsheet\IOFactory;

if (!isset($_SESSION['user_id']) || ($_SESSION['role'] ?? '') !== 'admin') {
    http_response_code(403);
    echo json_encode(['success' => false, 'message' => 'Unauthorized']);
    exit;
}

$config = require BASE_PATH . '/config/config.php';
$db = $config['connection_factory']();

$importer = new InventoryStockImporter($db);
$result = $importer->processUpload();

echo json_encode($result);

class InventoryStockImporter {
    private $db;
    private $inventoryModel;
    private array $results = [
        'success' => false,
        'processed' => 0,
        'stock_added' => 0,
        'skipped' => 0,
        'message' => '',
        'warnings' => [],
        'errors' => [],
        'debug_info' => [] // Add debug info
    ];

    private LocationSubdivision $subdivisionModel;
    private RelocationTask $relocationModel;

    public function __construct(PDO $db) {
        $this->db = $db;
        $this->inventoryModel = new Inventory($db);
        $this->subdivisionModel = new LocationSubdivision($db);
        $this->relocationModel = new RelocationTask($db);
    }

    public function processUpload(): array {
        try {
            if (!isset($_FILES['excel_file']) || $_FILES['excel_file']['error'] !== UPLOAD_ERR_OK) {
                throw new Exception('No file uploaded or upload error occurred');
            }
            $file = $_FILES['excel_file'];
            $ext = strtolower(pathinfo($file['name'], PATHINFO_EXTENSION));
            if (!in_array($ext, ['xls', 'xlsx'])) {
                throw new Exception('Invalid file type. Only .xls and .xlsx allowed');
            }
            if ($file['size'] > 10 * 1024 * 1024) {
                throw new Exception('File too large');
            }
            $tmpPath = $file['tmp_name'];
            $this->processInventoryExcel($tmpPath);
            if (empty($this->results['errors'])) {
                $this->results['success'] = true;
                $this->results['message'] = 'Import completed successfully';
            } else {
                $this->results['message'] = 'Import completed with errors';
            }
        } catch (Exception $e) {
            $this->results['errors'][] = $e->getMessage();
            $this->results['message'] = $e->getMessage();
        }
        return $this->results;
    }

    private function processInventoryExcel(string $filePath): void {
        $spreadsheet = IOFactory::load($filePath);
        $worksheet = $spreadsheet->getActiveSheet();
        $rows = $worksheet->toArray();
        
        if (empty($rows)) {
            throw new Exception('Excel file is empty');
        }
        
        // DEBUG: Show file structure
        $this->results['debug_info']['total_rows'] = count($rows);
        $this->results['debug_info']['first_5_rows'] = array_slice($rows, 0, 5);
        
        $headerInfo = $this->findHeaderRow($rows);
        if ($headerInfo['row'] === -1) {
            $available = [];
            for ($i = 0; $i < min(3, count($rows)); $i++) {
                $available[] = "Row $i: " . implode(' | ', array_filter($rows[$i]));
            }
            throw new Exception('Could not find header row. Available: ' . implode('; ', $available));
        }
        
        $headerRow = $headerInfo['row'];
        $map = $this->mapColumns($headerInfo['headers']);
        
        // DEBUG: Show mapping with actual header names
        $this->results['debug_info']['header_row'] = $headerRow;
        $this->results['debug_info']['headers'] = $headerInfo['headers'];
        $this->results['debug_info']['column_mapping'] = [
            'sku_column' => $map['sku'] ?? 'NOT_FOUND',
            'sku_header' => isset($map['sku']) ? $headerInfo['headers'][$map['sku']] : 'NOT_FOUND',
            'quantity_column' => $map['quantity'] ?? 'NOT_FOUND', 
            'quantity_header' => isset($map['quantity']) ? $headerInfo['headers'][$map['quantity']] : 'NOT_FOUND',
            'full_mapping' => $map
        ];
        
        if (!isset($map['sku']) || !isset($map['quantity'])) {
            $missing = [];
            if (!isset($map['sku'])) $missing[] = 'SKU';
            if (!isset($map['quantity'])) $missing[] = 'Quantity';
            throw new Exception('Required columns not found: ' . implode(', ', $missing) . '. Headers: ' . implode(', ', $headerInfo['headers']));
        }
        
        $this->db->beginTransaction();
        try {
            for ($i = $headerRow + 1; $i < count($rows); $i++) {
                $row = $rows[$i];
                if ($this->isEmptyRow($row)) {
                    continue;
                }
                $this->results['processed']++;
                try {
                    $this->processInventoryRow($row, $map, $i + 1);
                } catch (Exception $e) {
                    $this->results['errors'][] = 'Row ' . ($i + 1) . ': ' . $e->getMessage();
                    $this->results['skipped']++;
                }
            }
            $this->db->commit();
        } catch (Exception $e) {
            if ($this->db->inTransaction()) {
                $this->db->rollBack();
            }
            throw $e;
        }
    }

    private function processInventoryRow(array $row, array $map, int $rowNumber): void {
        // Extract data with better parsing
        $sku = trim((string)($row[$map['sku']] ?? ''));
        $qtyRaw = $row[$map['quantity']] ?? null;
        $qty = $this->parseQuantity($qtyRaw);
        
        // DEBUG: Show extraction for first few rows
        if ($rowNumber <= 5) {
            $this->results['debug_info']['row_' . $rowNumber] = [
                'sku_raw' => $row[$map['sku']] ?? 'NOT_FOUND',
                'sku_clean' => $sku,
                'qty_raw' => $qtyRaw,
                'qty_parsed' => $qty,
                'full_row' => array_slice($row, 0, 7)
            ];
        }
        
        if ($sku === '') {
            $this->results['warnings'][] = "Row $rowNumber: Empty SKU (from column {$map['sku']})";
            $this->results['skipped']++;
            return;
        }
        
        if ($qty === null || $qty <= 0) {
            $this->results['warnings'][] = "Row $rowNumber: Invalid quantity for SKU '$sku' (parsed: $qty from '$qtyRaw')";
            $this->results['skipped']++;
            return;
        }
        
        $product = $this->findProductBySku($sku);
        if (!$product) {
            $this->results['warnings'][] = "Row $rowNumber: Product '$sku' not found in database";
            $this->results['skipped']++;
            return;
        }
        
        $location = $this->findProductLocation($product['product_id']);
        if (!$location) {
            $this->results['warnings'][] = "Row $rowNumber: No existing location found for product '$sku'";
            $this->results['skipped']++;
            return;
        }
        
        $added = $this->addStockToProduct($product['product_id'], $location, $qty, $sku);
        if ($added) {
            $this->results['warnings'][] = "Row $rowNumber: Added $qty units to '$sku'";
        } else {
            $this->results['errors'][] = "Row $rowNumber: Failed to add stock for '$sku'";
            $this->results['skipped']++;
        }
    }

    private function parseQuantity($value) {
        if ($value === null || $value === '') {
            return null;
        }
        
        if (is_numeric($value)) {
            return floatval($value);
        }
        
        // Handle string values and Romanian number formats
        $stringValue = (string)$value;
        $cleanValue = preg_replace('/[^\d\.,\-]/', '', $stringValue);
        
        if (empty($cleanValue)) {
            return null;
        }
        
        // Convert Romanian format to standard format
        if (strpos($cleanValue, ',') !== false && strpos($cleanValue, '.') !== false) {
            // Both comma and dot present
            if (strrpos($cleanValue, ',') > strrpos($cleanValue, '.')) {
                // Romanian format: 1.234,56 -> 1234.56
                $cleanValue = str_replace('.', '', $cleanValue);
                $cleanValue = str_replace(',', '.', $cleanValue);
            } else {
                // US format: 1,234.56 -> 1234.56
                $cleanValue = str_replace(',', '', $cleanValue);
            }
        } elseif (strpos($cleanValue, ',') !== false) {
            // Only comma - assume decimal separator
            $cleanValue = str_replace(',', '.', $cleanValue);
        }
        
        return floatval($cleanValue);
    }

    private function findProductBySku(string $sku): ?array {
        $stmt = $this->db->prepare('SELECT product_id, name FROM products WHERE sku = ? LIMIT 1');
        $stmt->execute([$sku]);
        $product = $stmt->fetch(PDO::FETCH_ASSOC);
        return $product ?: null;
    }

    private function findProductLocation(int $productId): ?array {
    // First try: Look for existing inventory with proper level/subdivision
    $stmt = $this->db->prepare('
        SELECT location_id, shelf_level, subdivision_number 
        FROM inventory 
        WHERE product_id = ? AND quantity > 0 
        ORDER BY updated_at DESC LIMIT 1
    ');
    $stmt->execute([$productId]);
    $location = $stmt->fetch(PDO::FETCH_ASSOC);
    
    if ($location) {
        return $location;
    }
    
    // Second try: Look in location_subdivisions for assigned location with proper level/subdivision
    $stmt = $this->db->prepare('
        SELECT 
            ls.location_id, 
            ls.subdivision_number,
            lls.level_name as shelf_level
        FROM location_subdivisions ls
        LEFT JOIN location_level_settings lls 
            ON ls.location_id = lls.location_id 
            AND ls.level_number = lls.level_number
        WHERE ls.dedicated_product_id = ? 
        LIMIT 1
    ');
    $stmt->execute([$productId]);
    $assignedLocation = $stmt->fetch(PDO::FETCH_ASSOC);
    
    if ($assignedLocation) {
        return [
            'location_id' => $assignedLocation['location_id'],
            'shelf_level' => $assignedLocation['shelf_level'] ?: 'middle',
            'subdivision_number' => $assignedLocation['subdivision_number']
        ];
    }
    
    return null;
}
    private function addStockToProduct(int $productId, array $location, float $quantity, string $sku): bool {
        $locationId = (int)$location['location_id'];
        $locInfo = $this->getLocationInfo($locationId);
        if (!$locInfo) {
            $this->results['errors'][] = "Location $locationId not found for SKU $sku";
            return false;
        }

        if (($locInfo['type'] ?? '') === Location::TYPE_TEMPORARY) {
            $this->results['errors'][] = "Temporary location {$locInfo['location_code']} cannot be primary storage for SKU $sku";
            return false;
        }

        $capacity = (int)($locInfo['capacity'] ?? 0);
        $current = (int)($locInfo['current_occupancy'] ?? 0);
        $available = $capacity > 0 ? max(0, $capacity - $current) : (int)$quantity;

        $shelfLevel = $location['shelf_level'] ?? null;
        $subdivisionNumber = $location['subdivision_number'] ?? null;

        $subdivisionAvailable = $this->resolveSubdivisionAvailability(
            $locationId,
            $shelfLevel,
            $subdivisionNumber,
            $productId,
            (int)$quantity,
            $available,
            $locInfo['location_code'] ?? ''
        );

        $qtyPrimary = min((int)$quantity, $subdivisionAvailable);
        $overflowOriginal = max(0, (int)$quantity - $qtyPrimary);
        $totalAdded = 0;

        $batch = 'EXCEL-' . date('Ymd-Hi') . '-' . $productId;

        if ($qtyPrimary > 0) {
            $stockData = [
                'product_id' => $productId,
                'location_id' => $locationId,
                'quantity' => $qtyPrimary,
                'shelf_level' => $shelfLevel,
                'subdivision_number' => $subdivisionNumber,
                'batch_number' => $batch,
                'received_at' => date('Y-m-d H:i:s'),
                'reference_type' => 'excel_import',
                'notes' => "Excel import for SKU: $sku",
            ];
            if (!$this->inventoryModel->addStock($stockData, false)) {
                return false;
            }
            $totalAdded += $qtyPrimary;
<<<<<<< HEAD
        }
        if ($overflowOriginal > 0) {
            $placedOverflow = $this->placeOverflowInTemporaryLocations(
                $productId,
                $locationId,
                $overflowOriginal,
                $sku,
                $batch,
                $shelfLevel
            );

            $totalAdded += $placedOverflow;

            if ($placedOverflow < $overflowOriginal) {
                $remaining = $overflowOriginal - $placedOverflow;
                $this->results['warnings'][] = "Only placed {$placedOverflow} of {$overflowOriginal} overflow units for '$sku'. {$remaining} units still require manual assignment.";
            }
        }

        if ($totalAdded > 0) {
            $this->results['stock_added'] += $totalAdded;
            return true;
        }

        return false;
    }

    private function getLocationInfo(int $locationId): ?array {
        $stmt = $this->db->prepare("SELECT id, location_code, capacity, current_occupancy, type FROM locations WHERE id = ?");
        $stmt->execute([$locationId]);
        $locInfo = $stmt->fetch(PDO::FETCH_ASSOC);
        return $locInfo ?: null;
    }

    private function resolveSubdivisionAvailability(
        int $locationId,
        ?string $shelfLevel,
        ?int $subdivisionNumber,
        int $productId,
        int $requestedQuantity,
        int $locationAvailable,
        string $locationCode
    ): int {
        if ($subdivisionNumber === null) {
            return $locationAvailable;
        }

        $levelNumber = $this->resolveLevelNumber($locationId, $shelfLevel);
        if ($levelNumber === null) {
            return $locationAvailable;
        }

        $check = $this->subdivisionModel->canPlaceProduct(
            $locationId,
            (int)$levelNumber,
            (int)$subdivisionNumber,
            $productId,
            $requestedQuantity
        );

        if (!$check['allowed']) {
            $reason = $check['reason'] ?? 'Subdivision capacity constraint';
            $this->results['warnings'][] = "Subdivision capacity issue at location {$locationCode} level {$shelfLevel} subdivision {$subdivisionNumber}: {$reason}";
        }

        $available = isset($check['available_capacity']) ? (int)$check['available_capacity'] : 0;
        $available = max(0, $available);

        return min($locationAvailable, $available);
    }

    private function resolveLevelNumber(int $locationId, ?string $shelfLevel): ?int {
        if ($shelfLevel === null) {
            return null;
        }

        $stmt = $this->db->prepare("SELECT level_number FROM location_level_settings WHERE location_id = ? AND level_name = ? LIMIT 1");
        $stmt->execute([$locationId, $shelfLevel]);
        $levelNumber = $stmt->fetchColumn();

        return $levelNumber !== false ? (int)$levelNumber : null;
    }

    private function placeOverflowInTemporaryLocations(
        int $productId,
        int $targetLocationId,
        int $overflow,
        string $sku,
        string $batch,
        ?string $shelfLevel
    ): int {
        $placed = 0;
        $checked = [];

        while ($overflow > 0) {
            $tempInfo = $this->findTemporaryLocationExcluding($checked);
            if (!$tempInfo) {
                $this->results['warnings'][] = "No temporary location available for {$overflow} remaining units of '$sku'";
                break;
=======
        }
        if ($overflowOriginal > 0) {
            $placedOverflow = $this->placeOverflowInTemporaryLocations(
                $productId,
                $locationId,
                $overflowOriginal,
                $sku,
                $batch,
                $shelfLevel
            );

            $totalAdded += $placedOverflow;

            if ($placedOverflow < $overflowOriginal) {
                $remaining = $overflowOriginal - $placedOverflow;
                $this->results['warnings'][] = "Only placed {$placedOverflow} of {$overflowOriginal} overflow units for '$sku'. {$remaining} units still require manual assignment.";
                return false;
>>>>>>> 9387cbe3
            }
        }

<<<<<<< HEAD
            $checked[] = (int)$tempInfo['id'];

=======
        if ($totalAdded > 0) {
            $this->results['stock_added'] += $totalAdded;
            return true;
        }

        return false;
    }

    private function getLocationInfo(int $locationId): ?array {
        $stmt = $this->db->prepare("SELECT id, location_code, capacity, current_occupancy, type FROM locations WHERE id = ?");
        $stmt->execute([$locationId]);
        $locInfo = $stmt->fetch(PDO::FETCH_ASSOC);
        return $locInfo ?: null;
    }

    private function resolveSubdivisionAvailability(
        int $locationId,
        ?string $shelfLevel,
        ?int $subdivisionNumber,
        int $productId,
        int $requestedQuantity,
        int $locationAvailable,
        string $locationCode
    ): int {
        if ($subdivisionNumber === null) {
            return $locationAvailable;
        }

        $levelNumber = $this->resolveLevelNumber($locationId, $shelfLevel);
        if ($levelNumber === null) {
            return $locationAvailable;
        }

        $check = $this->subdivisionModel->canPlaceProduct(
            $locationId,
            (int)$levelNumber,
            (int)$subdivisionNumber,
            $productId,
            $requestedQuantity
        );

        if (!$check['allowed']) {
            $reason = $check['reason'] ?? 'Subdivision capacity constraint';
            $this->results['warnings'][] = "Subdivision capacity issue at location {$locationCode} level {$shelfLevel} subdivision {$subdivisionNumber}: {$reason}";
        }

        $available = isset($check['available_capacity']) ? (int)$check['available_capacity'] : 0;
        $available = max(0, $available);

        return min($locationAvailable, $available);
    }

    private function resolveLevelNumber(int $locationId, ?string $shelfLevel): ?int {
        if ($shelfLevel === null) {
            return null;
        }

        $stmt = $this->db->prepare("SELECT level_number FROM location_level_settings WHERE location_id = ? AND level_name = ? LIMIT 1");
        $stmt->execute([$locationId, $shelfLevel]);
        $levelNumber = $stmt->fetchColumn();

        return $levelNumber !== false ? (int)$levelNumber : null;
    }

    private function placeOverflowInTemporaryLocations(
        int $productId,
        int $targetLocationId,
        int $overflow,
        string $sku,
        string $batch,
        ?string $shelfLevel
    ): int {
        $placed = 0;
        $checked = [];

        while ($overflow > 0) {
            $tempInfo = $this->findTemporaryLocationExcluding($checked);
            if (!$tempInfo) {
                $this->results['warnings'][] = "No temporary location available for {$overflow} remaining units of '$sku'";
                break;
            }

            $checked[] = (int)$tempInfo['id'];

>>>>>>> 9387cbe3
            $tmpCapacity = (int)($tempInfo['capacity'] ?? 0);
            $tmpCurrent = (int)($tempInfo['current_occupancy'] ?? 0);
            $tmpAvailable = $tmpCapacity > 0 ? max(0, $tmpCapacity - $tmpCurrent) : $overflow;

            if ($tmpAvailable <= 0) {
                continue;
            }

            $qtyTemp = min($overflow, $tmpAvailable);

            $stockData = [
                'product_id' => $productId,
                'location_id' => (int)$tempInfo['id'],
                'quantity' => $qtyTemp,
                'shelf_level' => $shelfLevel ?? 'temporary',
                'subdivision_number' => null,
                'batch_number' => $batch,
                'received_at' => date('Y-m-d H:i:s'),
                'reference_type' => 'excel_import_overflow',
                'notes' => "Overflow from SKU $sku",
            ];

            if (!$this->inventoryModel->addStock($stockData, false)) {
                $this->results['errors'][] = "Failed to add overflow stock for '$sku' into temporary location {$tempInfo['location_code']}";
                break;
            }

            $this->relocationModel->createTask($productId, (int)$tempInfo['id'], $targetLocationId, $qtyTemp);
            $this->results['warnings'][] = "Location {$tempInfo['location_code']} assigned temporarily for {$qtyTemp} units of '$sku'.";

            $overflow -= $qtyTemp;
            $placed += $qtyTemp;
        }

        return $placed;
    }

    private function findTemporaryLocationExcluding(array $excludeIds): ?array {
        $placeholders = '';
        $params = [];

        if (!empty($excludeIds)) {
            $placeholders = implode(',', array_fill(0, count($excludeIds), '?'));
        }

<<<<<<< HEAD
        $sql = "SELECT id, location_code, capacity, COALESCE(current_occupancy, 0) AS current_occupancy
                FROM locations
                WHERE LOWER(type) = 'temporary'
                  AND LOWER(status) = 'active'";
=======
        $sql = "SELECT id, location_code, capacity, current_occupancy FROM locations WHERE type = 'temporary' AND status = 'active'";
>>>>>>> 9387cbe3
        if ($placeholders !== '') {
            $sql .= " AND id NOT IN ($placeholders)";
            $params = $excludeIds;
        }
<<<<<<< HEAD
        $sql .= " AND (capacity = 0 OR COALESCE(current_occupancy, 0) < capacity)
                  ORDER BY COALESCE(current_occupancy, 0) ASC, id ASC
                  LIMIT 1";
=======
        $sql .= " AND (capacity = 0 OR current_occupancy < capacity) ORDER BY id LIMIT 1";
>>>>>>> 9387cbe3

        $stmt = $this->db->prepare($sql);
        $stmt->execute($params);
        $location = $stmt->fetch(PDO::FETCH_ASSOC);

        return $location ?: null;
    }
    private function findHeaderRow(array $rows): array {
        // More specific patterns for your Romanian Excel format
        $skuPatterns = [
            'cod',           // Exact match for "Cod"
            'sku', 'code', 'article', 'produs'
        ];
        
        $qtyPatterns = [
            'stoc final',    // Exact match for "Stoc final"  
            'sold final',    // Alternative
            'stoc', 'cantitate', 'quantity', 'qty', 'stock', 'sold'
        ];
        
        foreach ($rows as $index => $row) {
            if ($index > 15) break; // Don't search too far
            
            $hasSku = false;
            $hasQty = false;
            
            foreach ($row as $cell) {
                $cellLower = strtolower(trim((string)$cell));
                
                if (!$hasSku && $this->cellMatches($cellLower, $skuPatterns)) {
                    $hasSku = true;
                }
                if (!$hasQty && $this->cellMatches($cellLower, $qtyPatterns)) {
                    $hasQty = true;
                }
            }
            
            if ($hasSku && $hasQty) {
                return ['row' => $index, 'headers' => $row];
            }
        }
        return ['row' => -1, 'headers' => []];
    }

    private function mapColumns(array $headers): array {
        $map = [];
        
        $map['sku'] = 2;      // Force Column 2 ("Cod") for SKU
        $map['quantity'] = 4; // Force Column 4 ("Stoc final") for quantity
        
        return $map;
    }

    private function cellMatches(string $cell, array $patterns): bool {
        foreach ($patterns as $pattern) {
            // Try exact match first, then contains
            if ($cell === $pattern || strpos($cell, $pattern) !== false) {
                return true;
            }
        }
        return false;
    }

    private function isEmptyRow(array $row): bool {
        foreach ($row as $cell) {
            if ($cell !== null && trim((string)$cell) !== '') {
                return false;
            }
        }
        return true;
    }
}<|MERGE_RESOLUTION|>--- conflicted
+++ resolved
@@ -343,7 +343,6 @@
                 return false;
             }
             $totalAdded += $qtyPrimary;
-<<<<<<< HEAD
         }
         if ($overflowOriginal > 0) {
             $placedOverflow = $this->placeOverflowInTemporaryLocations(
@@ -443,117 +442,11 @@
             if (!$tempInfo) {
                 $this->results['warnings'][] = "No temporary location available for {$overflow} remaining units of '$sku'";
                 break;
-=======
-        }
-        if ($overflowOriginal > 0) {
-            $placedOverflow = $this->placeOverflowInTemporaryLocations(
-                $productId,
-                $locationId,
-                $overflowOriginal,
-                $sku,
-                $batch,
-                $shelfLevel
-            );
-
-            $totalAdded += $placedOverflow;
-
-            if ($placedOverflow < $overflowOriginal) {
-                $remaining = $overflowOriginal - $placedOverflow;
-                $this->results['warnings'][] = "Only placed {$placedOverflow} of {$overflowOriginal} overflow units for '$sku'. {$remaining} units still require manual assignment.";
-                return false;
->>>>>>> 9387cbe3
-            }
-        }
-
-<<<<<<< HEAD
+            }
+        }
+
             $checked[] = (int)$tempInfo['id'];
 
-=======
-        if ($totalAdded > 0) {
-            $this->results['stock_added'] += $totalAdded;
-            return true;
-        }
-
-        return false;
-    }
-
-    private function getLocationInfo(int $locationId): ?array {
-        $stmt = $this->db->prepare("SELECT id, location_code, capacity, current_occupancy, type FROM locations WHERE id = ?");
-        $stmt->execute([$locationId]);
-        $locInfo = $stmt->fetch(PDO::FETCH_ASSOC);
-        return $locInfo ?: null;
-    }
-
-    private function resolveSubdivisionAvailability(
-        int $locationId,
-        ?string $shelfLevel,
-        ?int $subdivisionNumber,
-        int $productId,
-        int $requestedQuantity,
-        int $locationAvailable,
-        string $locationCode
-    ): int {
-        if ($subdivisionNumber === null) {
-            return $locationAvailable;
-        }
-
-        $levelNumber = $this->resolveLevelNumber($locationId, $shelfLevel);
-        if ($levelNumber === null) {
-            return $locationAvailable;
-        }
-
-        $check = $this->subdivisionModel->canPlaceProduct(
-            $locationId,
-            (int)$levelNumber,
-            (int)$subdivisionNumber,
-            $productId,
-            $requestedQuantity
-        );
-
-        if (!$check['allowed']) {
-            $reason = $check['reason'] ?? 'Subdivision capacity constraint';
-            $this->results['warnings'][] = "Subdivision capacity issue at location {$locationCode} level {$shelfLevel} subdivision {$subdivisionNumber}: {$reason}";
-        }
-
-        $available = isset($check['available_capacity']) ? (int)$check['available_capacity'] : 0;
-        $available = max(0, $available);
-
-        return min($locationAvailable, $available);
-    }
-
-    private function resolveLevelNumber(int $locationId, ?string $shelfLevel): ?int {
-        if ($shelfLevel === null) {
-            return null;
-        }
-
-        $stmt = $this->db->prepare("SELECT level_number FROM location_level_settings WHERE location_id = ? AND level_name = ? LIMIT 1");
-        $stmt->execute([$locationId, $shelfLevel]);
-        $levelNumber = $stmt->fetchColumn();
-
-        return $levelNumber !== false ? (int)$levelNumber : null;
-    }
-
-    private function placeOverflowInTemporaryLocations(
-        int $productId,
-        int $targetLocationId,
-        int $overflow,
-        string $sku,
-        string $batch,
-        ?string $shelfLevel
-    ): int {
-        $placed = 0;
-        $checked = [];
-
-        while ($overflow > 0) {
-            $tempInfo = $this->findTemporaryLocationExcluding($checked);
-            if (!$tempInfo) {
-                $this->results['warnings'][] = "No temporary location available for {$overflow} remaining units of '$sku'";
-                break;
-            }
-
-            $checked[] = (int)$tempInfo['id'];
-
->>>>>>> 9387cbe3
             $tmpCapacity = (int)($tempInfo['capacity'] ?? 0);
             $tmpCurrent = (int)($tempInfo['current_occupancy'] ?? 0);
             $tmpAvailable = $tmpCapacity > 0 ? max(0, $tmpCapacity - $tmpCurrent) : $overflow;
@@ -599,25 +492,17 @@
             $placeholders = implode(',', array_fill(0, count($excludeIds), '?'));
         }
 
-<<<<<<< HEAD
         $sql = "SELECT id, location_code, capacity, COALESCE(current_occupancy, 0) AS current_occupancy
                 FROM locations
                 WHERE LOWER(type) = 'temporary'
                   AND LOWER(status) = 'active'";
-=======
-        $sql = "SELECT id, location_code, capacity, current_occupancy FROM locations WHERE type = 'temporary' AND status = 'active'";
->>>>>>> 9387cbe3
         if ($placeholders !== '') {
             $sql .= " AND id NOT IN ($placeholders)";
             $params = $excludeIds;
         }
-<<<<<<< HEAD
         $sql .= " AND (capacity = 0 OR COALESCE(current_occupancy, 0) < capacity)
                   ORDER BY COALESCE(current_occupancy, 0) ASC, id ASC
                   LIMIT 1";
-=======
-        $sql .= " AND (capacity = 0 OR current_occupancy < capacity) ORDER BY id LIMIT 1";
->>>>>>> 9387cbe3
 
         $stmt = $this->db->prepare($sql);
         $stmt->execute($params);
