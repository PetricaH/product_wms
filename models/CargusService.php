--- conflicted
+++ resolved
@@ -332,8 +332,6 @@
         }
     }
 
-<<<<<<< HEAD
-=======
     private function extractNumericBarcode(mixed $data): string
     {
         $candidates = [];
@@ -368,7 +366,6 @@
         return '';
     }
 
->>>>>>> cd90819a
     /**
      * Track AWB status via Cargus API
      */
