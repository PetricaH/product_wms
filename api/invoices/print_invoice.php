<?php
// File: api/invoices/print_invoice.php
// Generates a simple PDF invoice for an order and sends it to a network printer

ob_start();
header('Content-Type: application/json');

if (!defined('BASE_PATH')) {
    define('BASE_PATH', dirname(__DIR__, 2));
}

require_once BASE_PATH . '/config/config.php';

// Use Composer autoloader so we get the FPDF library with bundled fonts
if (file_exists(BASE_PATH . '/vendor/autoload.php')) {
    require_once BASE_PATH . '/vendor/autoload.php';
}


function respond($data, int $code = 200) {
    ob_end_clean();
    http_response_code($code);
    echo json_encode($data);
    exit;
}

if ($_SERVER['REQUEST_METHOD'] !== 'POST') {
    respond(['status' => 'error', 'message' => 'Method not allowed'], 405);
}

$orderId = $_POST['order_id'] ?? '';
if (empty($orderId)) {
    respond(['status' => 'error', 'message' => 'Missing order_id'], 400);
}

try {
    $config = require BASE_PATH . '/config/config.php';
    if (!isset($config['connection_factory']) || !is_callable($config['connection_factory'])) {
        respond(['status' => 'error', 'message' => 'Database configuration error'], 500);
    }
    $db = $config['connection_factory']();

    require_once BASE_PATH . '/models/Order.php';

    // FPDF will be loaded via Composer autoload (setasign/fpdf)

    require_once BASE_PATH . '/lib/fpdf.php';


    $orderModel = new Order($db);
    $order = $orderModel->getOrderById((int)$orderId);
    if (!$order) {
        respond(['status' => 'error', 'message' => 'Order not found'], 404);
    }

    $storageDir = BASE_PATH . '/storage/invoice_pdfs';
    if (!is_dir($storageDir)) {
        @mkdir($storageDir, 0777, true);
    }

    // Generate PDF invoice
    $fileName = 'inv_' . $order['order_number'] . '_' . time() . '.pdf';
    $filePath = $storageDir . '/' . $fileName;

    $pdf = new FPDF();
    $pdf->AddPage();
    $pdf->SetFont('Arial', 'B', 16);
    $pdf->Cell(0, 10, 'FACTURA', 0, 1, 'C');

    $pdf->SetFont('Arial', '', 12);
    $pdf->Cell(0, 8, 'Comanda: ' . $order['order_number'], 0, 1);
    $pdf->Cell(0, 8, 'Client: ' . $order['customer_name'], 0, 1);
    $pdf->Cell(0, 8, 'Data: ' . date('d.m.Y H:i', strtotime($order['order_date'])), 0, 1);
    $pdf->Ln(8);

    $pdf->SetFont('Arial', 'B', 10);
    $pdf->Cell(80, 8, 'Produs', 1, 0, 'C');
    $pdf->Cell(30, 8, 'Cantitate', 1, 0, 'C');
    $pdf->Cell(30, 8, 'Pret', 1, 0, 'C');
    $pdf->Cell(30, 8, 'Total', 1, 1, 'C');

    $pdf->SetFont('Arial', '', 9);
    $total = 0;
    foreach ($order['items'] as $item) {
        $name = $item['product_name'] ?? '';
        if (strlen($name) > 35) {
            $name = substr($name, 0, 32) . '...';
        }
        $qty = (float)($item['quantity'] ?? 0);
        $price = (float)($item['unit_price'] ?? 0);
        $lineTotal = $qty * $price;
        $total += $lineTotal;
        $pdf->Cell(80, 8, $name, 1);
        $pdf->Cell(30, 8, number_format($qty, 2), 1, 0, 'R');
        $pdf->Cell(30, 8, number_format($price, 2), 1, 0, 'R');
        $pdf->Cell(30, 8, number_format($lineTotal, 2), 1, 1, 'R');
    }

    $pdf->SetFont('Arial', 'B', 10);
    $pdf->Cell(140, 8, 'TOTAL:', 1, 0, 'R');
    $pdf->Cell(30, 8, number_format($total, 2) . ' RON', 1, 1, 'R');

    $pdf->Output('F', $filePath);

    // Determine printer to use
    $printerId = isset($_POST['printer_id']) ? (int)$_POST['printer_id'] : null;
    if ($printerId) {
        $stmt = $db->prepare('SELECT network_identifier FROM printers WHERE id = ? LIMIT 1');
        $stmt->execute([$printerId]);
    } else {
        $stmt = $db->prepare('SELECT network_identifier FROM printers WHERE is_default = 1 LIMIT 1');
        $stmt->execute();
    }

    $printerRow = $stmt->fetch(PDO::FETCH_ASSOC);
    if (!$printerRow) {
        respond(['status' => 'error', 'message' => 'Printer not found'], 404);
    }
    $printerName = $printerRow['network_identifier'];

    // Send to printer via lpr
<<<<<<< HEAD
    $printer = 'Brother_MFC_L2712DN';
    $cmd = 'lpr -P ' . escapeshellarg($printer) . ' ' . escapeshellarg($filePath);
    $outputLines = [];
    $exitStatus = 0;
    exec($cmd . ' 2>&1', $outputLines, $exitStatus);
    $printOutput = implode("\n", $outputLines);

    if ($exitStatus !== 0 || stripos($printOutput, 'not found') !== false) {
        respond([
            'status' => 'error',
            'message' => 'Printing failed',
            'debug' => $printOutput,
            'exit_status' => $exitStatus
        ], 500);
    }
=======
    $cmd = 'lpr -P ' . escapeshellarg($printerName) . ' ' . escapeshellarg($filePath);
    $printOutput = shell_exec($cmd . ' 2>&1');
>>>>>>> 7f1c344a

    respond(['status' => 'success', 'message' => 'Invoice sent to printer', 'debug' => $printOutput]);

} catch (Exception $e) {
    respond(['status' => 'error', 'message' => $e->getMessage()], 500);
}<|MERGE_RESOLUTION|>--- conflicted
+++ resolved
@@ -42,9 +42,9 @@
 
     require_once BASE_PATH . '/models/Order.php';
 
-    // FPDF will be loaded via Composer autoload (setasign/fpdf)
-
-    require_once BASE_PATH . '/lib/fpdf.php';
+    // FPDF should be loaded via Composer autoload (setasign/fpdf)
+    // The explicit require below is redundant if Composer is used correctly.
+    // require_once BASE_PATH . '/lib/fpdf.php';
 
 
     $orderModel = new Order($db);
@@ -119,15 +119,13 @@
     $printerName = $printerRow['network_identifier'];
 
     // Send to printer via lpr
-<<<<<<< HEAD
-    $printer = 'Brother_MFC_L2712DN';
-    $cmd = 'lpr -P ' . escapeshellarg($printer) . ' ' . escapeshellarg($filePath);
+    $cmd = 'lpr -P ' . escapeshellarg($printerName) . ' ' . escapeshellarg($filePath);
     $outputLines = [];
     $exitStatus = 0;
     exec($cmd . ' 2>&1', $outputLines, $exitStatus);
     $printOutput = implode("\n", $outputLines);
 
-    if ($exitStatus !== 0 || stripos($printOutput, 'not found') !== false) {
+    if ($exitStatus !== 0) {
         respond([
             'status' => 'error',
             'message' => 'Printing failed',
@@ -135,10 +133,6 @@
             'exit_status' => $exitStatus
         ], 500);
     }
-=======
-    $cmd = 'lpr -P ' . escapeshellarg($printerName) . ' ' . escapeshellarg($filePath);
-    $printOutput = shell_exec($cmd . ' 2>&1');
->>>>>>> 7f1c344a
 
     respond(['status' => 'success', 'message' => 'Invoice sent to printer', 'debug' => $printOutput]);
 
