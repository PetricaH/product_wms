--- conflicted
+++ resolved
@@ -980,10 +980,6 @@
         return;
     }
 
-<<<<<<< HEAD
-=======
-    const forcePriceUpdate = wrapper.dataset.forcePriceUpdate === '1';
->>>>>>> fa0abe25
     const hiddenInput = wrapper.querySelector('.manual-product-id');
     if (hiddenInput) {
         hiddenInput.value = String(product.id);
@@ -1003,7 +999,6 @@
     }
 
     const orderItemRow = wrapper.closest('.order-item');
-<<<<<<< HEAD
     if (orderItemRow) {
         const priceInput = orderItemRow.querySelector('input[name*="[unit_price]"]');
         const priceValue = Number(product.price);
@@ -1016,41 +1011,6 @@
             quantityInput.focus();
         }
     }
-=======
-    let priceInput = null;
-    let quantityInput = null;
-
-    if (orderItemRow) {
-        priceInput = orderItemRow.querySelector('input[name*="[unit_price]"]');
-        quantityInput = orderItemRow.querySelector('input[name*="[quantity]"]');
-    } else {
-        const form = wrapper.closest('form');
-        if (form) {
-            priceInput = form.querySelector('input[name="unit_price"]');
-            quantityInput = form.querySelector('input[name="quantity"]');
-        }
-    }
-
-    const priceValue = Number(product.price);
-    if (priceInput && Number.isFinite(priceValue) && priceValue > 0) {
-        const currentNumeric = Number(priceInput.value);
-        const shouldUpdatePrice = forcePriceUpdate
-            || !priceInput.value
-            || Number.isNaN(currentNumeric)
-            || currentNumeric === 0;
-
-        if (shouldUpdatePrice) {
-            priceInput.value = priceValue.toFixed(2);
-            if (priceInput.dataset) {
-                priceInput.dataset.userEdited = '0';
-            }
-        }
-    }
-
-    if (quantityInput && !quantityInput.value) {
-        quantityInput.focus();
-    }
->>>>>>> fa0abe25
 }
 
 function handleManualProductSearchInput(input) {
@@ -3377,7 +3337,6 @@
                 return;
             }
 
-<<<<<<< HEAD
             const invoiceFileInput = document.getElementById('invoice_pdf');
             if (invoiceFileInput && invoiceFileInput.files && invoiceFileInput.files.length > 0) {
                 const invoiceNumberInput = document.getElementById('invoice_number');
@@ -3438,8 +3397,6 @@
                 }
             }
 
-=======
->>>>>>> fa0abe25
             const items = document.querySelectorAll('#orderItems .order-item');
             let hasValidItems = false;
             let incompleteProductInput = null;
