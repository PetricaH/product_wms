--- conflicted
+++ resolved
@@ -17,12 +17,8 @@
         this.selectedProductId = null;
         this.scanner = null;
         this.scannerActive = false;
-<<<<<<< HEAD
         this.productionMode = false;
-        
-=======
-
->>>>>>> 2205e831
+    
         // TIMING INTEGRATION - Silent timing for performance tracking
         this.timingManager = null;
         this.activeTimingTasks = new Map(); // receiving_item_id -> task_id
