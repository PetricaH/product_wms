--- conflicted
+++ resolved
@@ -1374,7 +1374,6 @@
 
         $parcelDetails = $calculatedData['parcels_detail'] ?? [];
 
-<<<<<<< HEAD
         $maxParcelsAllowed = 15;
         if (!empty($parcelDetails) && count($parcelDetails) > $maxParcelsAllowed) {
             $this->debugLog("⚠️ buildAWBData: Consolidating " . count($parcelDetails) . " parcels to {$maxParcelsAllowed}");
@@ -1383,26 +1382,6 @@
             $this->debugLog("✅ buildAWBData: Consolidated to " . count($parcelDetails) . " parcels");
         }
 
-=======
-        // ========================================
-        // CONSOLIDATE PARCELS EARLY (BEFORE COUNTING)
-        // ========================================
-        $maxParcelsAllowed = 15; // Cargus Multipiece limit
-
-        if (!empty($parcelDetails) && count($parcelDetails) > $maxParcelsAllowed) {
-            $this->debugLog("⚠️ buildAWBData: Order has " . count($parcelDetails) . " parcels, exceeds limit of {$maxParcelsAllowed}");
-
-            // Consolidate parcels BEFORE setting count
-            $parcelDetails = $this->consolidateParcels($parcelDetails, $maxParcelsAllowed);
-
-            // Update calculatedData with consolidated parcels
-            $calculatedData['parcels_detail'] = $parcelDetails;
-
-            $this->debugLog("✅ buildAWBData: Consolidated to " . count($parcelDetails) . " parcels");
-        }
-
-        // NOW set the count based on (possibly consolidated) parcels
->>>>>>> 6f14dcf2
         if (!empty($parcelDetails)) {
             $parcelsCount = count($parcelDetails);
         } else {
