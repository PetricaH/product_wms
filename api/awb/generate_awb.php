--- conflicted
+++ resolved
@@ -116,18 +116,13 @@
             $result = $cargusService->generateAWB($order);
 
             if ($result['success']) {
-<<<<<<< HEAD
+
                 $awbCode = null;
                 if (!empty($result['barcode'])) {
                     $awbCode = trim((string)$result['barcode']);
                 } elseif (!empty($result['message']) && preg_match('/^\d+$/', (string)$result['message'])) {
                     $awbCode = trim((string)$result['message']);
                 }
-=======
-                $awbCode = $result['barcode'] ?? $result['message'] ?? null;
-                $awbCode = is_string($awbCode) ? trim($awbCode) : null;
->>>>>>> f60f26b1
-
                 if (empty($awbCode)) {
                     error_log("AWB generation succeeded but no barcode returned for order $orderId. Raw response: " . json_encode($result));
                     respond([
