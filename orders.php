--- conflicted
+++ resolved
@@ -142,7 +142,6 @@
 
                 if ($orderModel->cancelOrder($orderId, $_SESSION['user_id'] ?? null)) {
                     $message = 'Comanda a fost anulată cu succes.';
-<<<<<<< HEAD
                     $messageType = 'success';
                 } else {
                     throw new Exception('Eroare la anularea comenzii.');
@@ -161,26 +160,6 @@
                     $message = 'Comanda a fost reactivată cu succes.';
                     $messageType = 'success';
                 } else {
-=======
-                    $messageType = 'success';
-                } else {
-                    throw new Exception('Eroare la anularea comenzii.');
-                }
-                break;
-
-            case 'restore':
-                $orderId = intval($_POST['order_id'] ?? 0);
-                $restoreStatus = $_POST['restore_status'] ?? 'pending';
-
-                if ($orderId <= 0) {
-                    throw new Exception('ID comandă invalid pentru restaurare.');
-                }
-
-                if ($orderModel->restoreOrder($orderId, $restoreStatus, $_SESSION['user_id'] ?? null)) {
-                    $message = 'Comanda a fost reactivată cu succes.';
-                    $messageType = 'success';
-                } else {
->>>>>>> f3ac7e1f
                     throw new Exception('Eroare la reactivarea comenzii.');
                 }
                 break;
@@ -630,7 +609,6 @@
         .orders-view-toggle {
             display: flex;
             gap: 0.5rem;
-<<<<<<< HEAD
             align-items: center;
             flex-wrap: wrap;
             margin: 0 0 1rem;
@@ -653,34 +631,6 @@
             color: #475467;
             border-radius: 999px;
             padding: 0.1rem 0.45rem;
-=======
-            flex-wrap: wrap;
-            margin: 1rem 0;
-        }
-
-        .orders-view-toggle .btn-toggle {
-            border: 1px solid #d0d5dd;
-            padding: 0.5rem 1rem;
-            border-radius: 9999px;
-            background: #ffffff;
-            color: #475467;
-            font-weight: 600;
-            text-decoration: none;
-            display: inline-flex;
-            align-items: center;
-            gap: 0.4rem;
-            transition: background-color 0.2s ease, color 0.2s ease, border-color 0.2s ease;
-        }
-
-        .orders-view-toggle .btn-toggle.active {
-            background: #1d4ed8;
-            border-color: #1d4ed8;
-            color: #ffffff;
-        }
-
-        .orders-view-toggle .btn-toggle .material-symbols-outlined {
-            font-size: 1.1rem;
->>>>>>> f3ac7e1f
         }
 
         .order-row--canceled {
@@ -740,7 +690,6 @@
                     </div>
                 </header>
 
-<<<<<<< HEAD
                 <?php
                     $activeViewClasses = $isCanceledView
                         ? 'btn btn-outline-secondary btn-sm'
@@ -752,31 +701,18 @@
                 <div class="orders-view-toggle" role="tablist" aria-label="Mod vizualizare comenzi">
                     <a href="<?= htmlspecialchars($activeViewUrl) ?>"
                        class="<?= $activeViewClasses ?>"
-=======
-                <div class="orders-view-toggle" role="tablist" aria-label="Mod vizualizare comenzi">
-                    <a href="<?= htmlspecialchars($activeViewUrl) ?>"
-                       class="btn-toggle <?= $isCanceledView ? '' : 'active' ?>"
->>>>>>> f3ac7e1f
                        role="tab"
                        aria-selected="<?= $isCanceledView ? 'false' : 'true' ?>">
                         <span class="material-symbols-outlined">assignment</span>
                         Comenzi active
                     </a>
                     <a href="<?= htmlspecialchars($canceledViewUrl) ?>"
-<<<<<<< HEAD
                        class="<?= $canceledViewClasses ?>"
-=======
-                       class="btn-toggle <?= $isCanceledView ? 'active' : '' ?>"
->>>>>>> f3ac7e1f
                        role="tab"
                        aria-selected="<?= $isCanceledView ? 'true' : 'false' ?>">
                         <span class="material-symbols-outlined">history_toggle_off</span>
                         Comenzi anulate
-<<<<<<< HEAD
                         <span class="badge badge-count">
-=======
-                        <span class="badge bg-light text-dark" style="margin-left: 0.4rem;">
->>>>>>> f3ac7e1f
                             <?= number_format($canceledOrdersCount) ?>
                         </span>
                     </a>
@@ -1076,11 +1012,7 @@
                                                         </span>
                                                         <span class="order-status-text"><?= htmlspecialchars($statusLabel) ?></span>
                                                     </span>
-<<<<<<< HEAD
                                                     <?php if ($supportsCancelMetadata && $isOrderCanceled && ($canceledAtFormatted !== '' || $canceledByLabel !== '')): ?>
-=======
-                                                    <?php if ($isOrderCanceled && ($canceledAtFormatted !== '' || $canceledByLabel !== '')): ?>
->>>>>>> f3ac7e1f
                                                         <div class="order-status-meta">
                                                             <?php if ($canceledAtFormatted !== ''): ?>
                                                                 Anulat la <strong><?= htmlspecialchars($canceledAtFormatted) ?></strong>
