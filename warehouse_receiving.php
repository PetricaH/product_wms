--- conflicted
+++ resolved
@@ -176,22 +176,14 @@
                             <span class="material-symbols-outlined">search</span>
                             Caută Comanda
                         </h2>
-<<<<<<< HEAD
-                        <p class="step-subtitle">Scrie numărul comenzii sau numele furnizorului</p>
-=======
-                        <p class="step-subtitle">Scrie numărul comenzii de achiziție</p>
->>>>>>> 14d20e3d
+
                     </div>
 
                     <div class="step-content">
                         <div class="form-group">
-<<<<<<< HEAD
-                            <label for="po-search-input" class="form-label">Comandă sau Furnizor</label>
-                            <input type="text" id="po-search-input" class="form-input" placeholder="ex: PO-2024-001 sau Furnizor">
-=======
+
                             <label for="po-search-input" class="form-label">Număr Comandă</label>
-                            <input type="text" id="po-search-input" class="form-input" placeholder="ex: PO-2024-001">
->>>>>>> 14d20e3d
+
                         </div>
                         <div id="po-search-results" class="purchase-orders-list"></div>
                     </div>
