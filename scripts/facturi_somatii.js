(function ($) {
    'use strict';

    let selectedFile = null;
    let mediaStream = null;
    let facturiTable = null;

    const selectors = {
        tabButtons: '.tab-button',
        tabPanels: '.tab-panel',
        uploadArea: '#upload-area',
        fileInput: '#invoice-file',
        selectFileBtn: '#select-file-btn',
        cameraBtn: '#camera-btn',
        cameraContainer: '#camera-container',
        cameraStream: '#camera-stream',
        captureBtn: '#capture-btn',
        closeCameraBtn: '#close-camera-btn',
        previewContainer: '#preview-container',
        previewImage: '#preview-image',
        processBtn: '#process-btn',
        resetBtn: '#reset-upload-btn',
        processingIndicator: '#processing-indicator',
        resultsDisplay: '#results-display',
        stats: {
            total: '#stat-total',
            neplatite: '#stat-neplatite',
            platite: '#stat-platite',
            suma: '#stat-suma'
        },
        filters: {
            dateFrom: '#filter-date-from',
            dateTo: '#filter-date-to',
            status: '#filter-status',
            search: '#filter-search'
        },
        applyFiltersBtn: '#apply-filters-btn',
        resetFiltersBtn: '#reset-filters-btn',
        table: '#facturi_somatii',
        modal: '#invoice-modal',
        modalBody: '#modal-body',
        closeModalBtn: '#close-modal-btn'
    };

<<<<<<< HEAD
    function resolveWebhookUrl() {
        const fromConfig = (window.WMS_CONFIG && typeof window.WMS_CONFIG.n8nWebhookUrl === 'string') ? window.WMS_CONFIG.n8nWebhookUrl.trim() : '';
        if (fromConfig) {
            return fromConfig;
        }

        const fromGlobal = typeof window.FS_WEBHOOK_URL === 'string' ? window.FS_WEBHOOK_URL.trim() : '';
        if (fromGlobal) {
            return fromGlobal;
        }

        const dataSource = document.querySelector('[data-n8n-webhook-url]');
        if (dataSource) {
            const fromDataset = (dataSource.dataset && typeof dataSource.dataset.n8nWebhookUrl === 'string') ? dataSource.dataset.n8nWebhookUrl.trim() : '';
            if (fromDataset) {
                return fromDataset;
            }

            if (typeof dataSource.value === 'string' && dataSource.value.trim()) {
                return dataSource.value.trim();
            }

            const attrValue = dataSource.getAttribute('data-n8n-webhook-url');
            if (typeof attrValue === 'string' && attrValue.trim()) {
                return attrValue.trim();
            }
        }

        return '';
    }

=======
>>>>>>> 9c199256
    function ensureResultsPanel() {
        const container = document.querySelector(selectors.resultsDisplay);
        if (!container) {
            return null;
        }

        if (!document.getElementById('fs-styles')) {
            const style = document.createElement('style');
            style.id = 'fs-styles';
            style.textContent = `
                .fs-panel { margin-top: 1.5rem; padding: 1.25rem; border-radius: 12px; border: 1px solid rgba(255, 255, 255, 0.1); background: rgba(22, 24, 28, 0.6); backdrop-filter: blur(6px); }
                .fs-panel h3 { margin-top: 0; margin-bottom: 0.75rem; font-size: 1.05rem; }
                .fs-summary { font-weight: 600; margin-bottom: 0.5rem; font-size: 0.95rem; }
                .fs-files { list-style: none; padding: 0; margin: 0; display: flex; flex-direction: column; gap: 0.75rem; }
                .fs-file { display: flex; flex-direction: column; gap: 0.35rem; padding: 0.75rem; border-radius: 10px; background: rgba(255, 255, 255, 0.04); }
                .fs-file-header { display: flex; justify-content: space-between; align-items: center; gap: 0.75rem; flex-wrap: wrap; }
                .fs-label { font-weight: 500; font-size: 0.95rem; word-break: break-word; }
                .fs-file-actions { display: flex; gap: 0.5rem; flex-wrap: wrap; }
                .fs-file-actions a { color: #4aa3ff; text-decoration: none; font-size: 0.875rem; font-weight: 500; }
                .fs-file-actions a:hover { text-decoration: underline; }
                .fs-print { border: none; border-radius: 6px; padding: 0.35rem 0.9rem; background: #4aa3ff; color: #fff; font-size: 0.85rem; cursor: pointer; transition: background 0.2s ease; }
                .fs-print:hover { background: #3188dd; }
                .fs-meta { font-size: 0.8rem; color: rgba(255, 255, 255, 0.65); }
                .fs-warning { margin-top: 0.5rem; color: #f6c744; font-size: 0.85rem; }
            `;
            document.head.appendChild(style);
        }

        let panel = container.querySelector('#fs-results');
        if (!panel) {
            panel = document.createElement('div');
            panel.id = 'fs-results';
            panel.className = 'fs-panel';
            panel.hidden = true;
            panel.innerHTML = `
                <div class="fs-summary" id="fs-summary" hidden></div>
                <h3>Fișiere generate</h3>
                <ul id="fs-files" class="fs-files"></ul>
                <p id="fs-warning" class="fs-warning" hidden>Serviciul extern nu a returnat fișiere.</p>
            `;
            container.appendChild(panel);
        }

        return panel;
    }

    function init() {
        ensureResultsPanel();
        bindTabEvents();
        bindUploadEvents();
        bindCameraEvents();
        bindProcessingEvents();
        initDataTable();
        fetchStats();
        bindFilterEvents();
        bindModalEvents();
    }

    function bindTabEvents() {
        $(document).on('click', selectors.tabButtons, function () {
            const tab = $(this).data('tab');
            switchTab(tab);
        });
    }

    function switchTab(tabName) {
        $(selectors.tabButtons).removeClass('active').attr('aria-selected', 'false');
        $(selectors.tabPanels).removeClass('active').attr('aria-hidden', 'true');

        $(`${selectors.tabButtons}[data-tab="${tabName}"]`).addClass('active').attr('aria-selected', 'true');
        $(`#tab-${tabName}`).addClass('active').attr('aria-hidden', 'false');

        if (tabName === 'management' && facturiTable) {
            facturiTable.columns.adjust();
        }
    }

    function bindUploadEvents() {
        const fileInput = $(selectors.fileInput);

        $(selectors.selectFileBtn).on('click', () => fileInput.trigger('click'));

        fileInput.on('change', function () {
            if (this.files && this.files[0]) {
                handleFileUpload(this.files[0]);
                this.value = '';
            }
        });

        const uploadArea = document.querySelector(selectors.uploadArea);
        if (!uploadArea) {
            return;
        }

        ['dragenter', 'dragover'].forEach(evt => {
            uploadArea.addEventListener(evt, event => {
                event.preventDefault();
                event.stopPropagation();
                uploadArea.classList.add('drag-over');
            });
        });

        ['dragleave', 'drop'].forEach(evt => {
            uploadArea.addEventListener(evt, event => {
                event.preventDefault();
                event.stopPropagation();
                uploadArea.classList.remove('drag-over');
            });
        });

        uploadArea.addEventListener('drop', event => {
            const file = event.dataTransfer?.files?.[0];
            if (file) {
                handleFileUpload(file);
            }
        });
    }

    function bindCameraEvents() {
        $(selectors.cameraBtn).on('click', openCamera);
        $(selectors.closeCameraBtn).on('click', closeCamera);
        $(selectors.captureBtn).on('click', capturePhoto);
    }

    function openCamera() {
        if (!navigator.mediaDevices || !navigator.mediaDevices.getUserMedia) {
            notify('error', 'Camera nu este suportată pe acest dispozitiv.');
            return;
        }

        navigator.mediaDevices.getUserMedia({ video: { facingMode: 'environment' } })
            .then(stream => {
                mediaStream = stream;
                const video = document.querySelector(selectors.cameraStream);
                if (video) {
                    video.srcObject = stream;
                }
                $(selectors.cameraContainer).prop('hidden', false);
            })
            .catch(err => {
                notify('error', 'Nu s-a putut porni camera: ' + err.message);
            });
    }

    function closeCamera() {
        if (mediaStream) {
            mediaStream.getTracks().forEach(track => track.stop());
            mediaStream = null;
        }
        $(selectors.cameraContainer).prop('hidden', true);
    }

    function capturePhoto() {
        const video = document.querySelector(selectors.cameraStream);
        if (!video || !mediaStream) {
            notify('warning', 'Camera nu este activă.');
            return;
        }

        const canvas = document.createElement('canvas');
        canvas.width = video.videoWidth || 1280;
        canvas.height = video.videoHeight || 720;
        const context = canvas.getContext('2d');
        context.drawImage(video, 0, 0, canvas.width, canvas.height);

        canvas.toBlob(blob => {
            if (!blob) {
                notify('error', 'Nu s-a putut captura imaginea.');
                return;
            }

            const file = new File([blob], `factura_${Date.now()}.jpg`, { type: 'image/jpeg' });
            handleFileUpload(file);
            closeCamera();
        }, 'image/jpeg', 0.95);
    }

    function bindProcessingEvents() {
        $(selectors.processBtn).on('click', () => {
            if (!selectedFile) {
                notify('warning', 'Te rugăm să selectezi un fișier înainte de procesare.');
                return;
            }
            processInvoice();
        });

        $(selectors.resetBtn).on('click', resetUpload);
    }

    function handleFileUpload(file) {
        const allowedTypes = ['application/pdf', 'image/jpeg', 'image/png', 'image/webp', 'image/heic', 'image/heif'];
        if (!allowedTypes.includes(file.type) && !file.type.startsWith('image/')) {
            notify('error', 'Tipul de fișier nu este acceptat.');
            return;
        }

        if (file.size > 10 * 1024 * 1024) {
            notify('error', 'Dimensiunea maximă este de 10MB.');
            return;
        }

        selectedFile = file;

        const previewContainer = $(selectors.previewContainer);
        const previewImage = $(selectors.previewImage);

        if (file.type === 'application/pdf') {
            previewImage.attr('src', '').attr('alt', 'Previzualizare indisponibilă pentru PDF');
            previewContainer.find('h3').text('Fișier PDF selectat');
        } else {
            const reader = new FileReader();
            reader.onload = event => {
                previewImage.attr('src', event.target?.result || '').attr('alt', 'Previzualizare factură');
                previewContainer.find('h3').text('Previzualizare');
            };
            reader.readAsDataURL(file);
        }

        previewContainer.prop('hidden', false);
        $(selectors.resultsDisplay).find('.placeholder').remove();
        notify('success', 'Fișier pregătit pentru procesare.');
    }

    function resetUpload() {
        selectedFile = null;
        $(selectors.fileInput).val('');
        $(selectors.previewContainer).prop('hidden', true);
        $(selectors.previewImage).attr('src', '');
    }

    async function processInvoice() {
        const indicator = $(selectors.processingIndicator);
        indicator.prop('hidden', false);
        toggleProcessing(true);

        const formData = new FormData();
        if (selectedFile) {
<<<<<<< HEAD
            formData.append('image', selectedFile, selectedFile.name);
        }

        const procesareTab = document.getElementById('tab-procesare');
        if (procesareTab) {
            const nrFacturaInput = procesareTab.querySelector('input[name="nr_factura"]');
            if (nrFacturaInput && nrFacturaInput.value.trim()) {
                formData.append('nr_factura', nrFacturaInput.value.trim());
            }

            procesareTab.querySelectorAll('[data-fs-field]').forEach(element => {
                const name = element.getAttribute('name') || element.getAttribute('data-fs-field');
                if (!name) {
                    return;
                }
=======
            // n8n webhook expects 'image' field
            formData.append('image', selectedFile, selectedFile.name);
            console.log('Processing file:', selectedFile.name, 'Size:', selectedFile.size, 'Type:', selectedFile.type);
        }

        // Collect additional form fields if present
        const procesareTab = document.getElementById('tab-procesare');
        if (procesareTab) {
            procesareTab.querySelectorAll('[data-fs-field]').forEach(element => {
                const name = element.getAttribute('name') || element.getAttribute('data-fs-field');
                if (!name) return;
>>>>>>> 9c199256
                const value = element.value ?? element.textContent;
                if (value !== undefined && value !== null && String(value).trim() !== '') {
                    formData.append(name, String(value).trim());
                }
            });
        }

        try {
<<<<<<< HEAD
            const result = await callN8n(formData);

            if (result.invoice) {
                displayResults(result.invoice, result);
            } else {
                const container = $(selectors.resultsDisplay);
                if (container.length) {
                    container.find('.placeholder').remove();
                }
            }

            renderFiles(result);
            notify('success', result.message || 'Factura a fost procesată.');
=======
            // Call n8n webhook directly
            const result = await callN8n(formData);

            // Display invoice info if present (from backend DB)
            if (result.invoice) {
                displayResults(result.invoice, result);
            } else {
                // Clear old results if no invoice data
                const container = $(selectors.resultsDisplay);
                container.find('.results-card').remove();
            }

            // Render files from n8n response
            renderFiles(result);

            notify(result.message || 'Factura a fost procesată.', 'success');
>>>>>>> 9c199256
            resetUpload();
            fetchStats();
            if (facturiTable) {
                facturiTable.ajax.reload(null, false);
            }
        } catch (error) {
            notify('error', error.message || 'A apărut o eroare la procesare.');
        } finally {
            indicator.prop('hidden', true);
            toggleProcessing(false);
        }
    }

    function toggleProcessing(isProcessing) {
        $(selectors.processBtn).prop('disabled', isProcessing);
        $(selectors.selectFileBtn).prop('disabled', isProcessing);
        $(selectors.cameraBtn).prop('disabled', isProcessing);
    }

    async function callN8n(formData, timeoutMs = 20000) {
<<<<<<< HEAD
        const webhookUrl = resolveWebhookUrl();
=======
        // Get webhook URL from config
        const webhookUrl = window.WMS_CONFIG?.n8nWebhookUrl || window.FS_WEBHOOK_URL;
>>>>>>> 9c199256
        if (!webhookUrl) {
            throw new Error('Adresa webhook n8n lipsește din configurare.');
        }

<<<<<<< HEAD
=======
        console.log('Calling n8n webhook:', webhookUrl);

>>>>>>> 9c199256
        const controller = new AbortController();
        const timeoutId = setTimeout(() => controller.abort(), timeoutMs);
        let response;
        let responseText = '';

        try {
            response = await fetch(webhookUrl, {
                method: 'POST',
                body: formData,
                signal: controller.signal,
                credentials: 'omit'
            });
<<<<<<< HEAD
=======
            console.log('Response status:', response.status, 'Content-Type:', response.headers.get('Content-Type'));
>>>>>>> 9c199256
            responseText = await response.text();
        } catch (error) {
            if (error.name === 'AbortError') {
                throw new Error('Timpul de așteptare a expirat (20s).');
            }
            throw new Error(`Nu s-a putut contacta serviciul extern: ${error.message}`);
        } finally {
            clearTimeout(timeoutId);
        }

<<<<<<< HEAD
        let data;
        try {
            data = responseText ? JSON.parse(responseText) : {};
        } catch (parseError) {
            throw new Error('Răspuns non-JSON de la serviciul extern.');
        }

=======
        // Log raw response for debugging
        console.log('Raw response (first 500 chars):', responseText.substring(0, 500));

        // Parse JSON response
        let data;
        try {
            data = responseText ? JSON.parse(responseText) : {};
            console.log('Parsed response:', {
                success: data?.success,
                message: data?.message,
                nr_factura: data?.nr_factura,
                filesCount: data?.files?.length
            });
        } catch (parseError) {
            console.error('JSON parse error:', parseError);
            throw new Error('Răspuns non-JSON de la serviciul extern.');
        }

        // Check HTTP status
>>>>>>> 9c199256
        if (!response.ok) {
            const message = data?.message || `Serviciul extern a returnat codul ${response.status}.`;
            throw new Error(message);
        }

<<<<<<< HEAD
        if (!data || data.success !== true) {
            const reason = data?.message || 'Răspuns invalid de la serviciul extern.';
            throw new Error(`Răspuns invalid de la serviciul extern: ${reason}`);
        }

=======
        // Validate success flag
        if (!data || data.success !== true) {
            const reason = data?.message || 'Lipsește câmpul "success: true".';
            console.error('Unsuccessful response:', { success: data?.success, message: data?.message, fullData: data });
            throw new Error(`Răspuns invalid de la serviciul extern: ${reason}`);
        }

        // Normalize files array
>>>>>>> 9c199256
        if (!Array.isArray(data.files)) {
            data.files = [];
        }

<<<<<<< HEAD
=======
        console.log('N8n success:', { nr_factura: data.nr_factura, filesCount: data.files.length });
>>>>>>> 9c199256
        return data;
    }

    function renderFiles(result) {
        const panel = ensureResultsPanel();
        if (!panel) {
            return;
        }

        $(selectors.resultsDisplay).find('.placeholder').remove();

<<<<<<< HEAD
=======
        // Update summary
>>>>>>> 9c199256
        const summary = panel.querySelector('#fs-summary');
        if (summary) {
            if (result?.nr_factura) {
                summary.textContent = `Factura: ${result.nr_factura}`;
                summary.hidden = false;
            } else {
                summary.textContent = '';
                summary.hidden = true;
            }
        }

        const list = panel.querySelector('#fs-files');
        const warning = panel.querySelector('#fs-warning');

        if (list) {
            list.innerHTML = '';
        }

        const files = Array.isArray(result?.files) ? result.files : [];

        if (!files.length) {
            if (warning) {
                warning.hidden = false;
            }
        } else {
            if (warning) {
                warning.hidden = true;
            }

            files.forEach(file => {
                const li = document.createElement('li');
                li.className = 'fs-file';

                const header = document.createElement('div');
                header.className = 'fs-file-header';

                const label = document.createElement('span');
                label.className = 'fs-label';
                label.textContent = file?.label || file?.filename || file?.url || 'Fișier';
                header.appendChild(label);

                const actions = document.createElement('div');
                actions.className = 'fs-file-actions';

                const hasUrl = Boolean(file?.url);

                if (hasUrl) {
                    const openLink = document.createElement('a');
                    openLink.href = file.url;
                    openLink.target = '_blank';
                    openLink.rel = 'noopener';
                    openLink.textContent = 'Deschide';
                    actions.appendChild(openLink);

                    const downloadLink = document.createElement('a');
                    downloadLink.href = file.url;
                    if (file?.filename) {
                        downloadLink.setAttribute('download', file.filename);
                    } else {
                        downloadLink.setAttribute('download', '');
                    }
                    downloadLink.textContent = 'Descarcă';
                    actions.appendChild(downloadLink);
                }

                const printButton = document.createElement('button');
                printButton.type = 'button';
                printButton.className = 'fs-print';
                printButton.textContent = 'Printează';
                printButton.disabled = !hasUrl;
                printButton.addEventListener('click', () => {
<<<<<<< HEAD
                    if (!hasUrl) {
                        return;
                    }
=======
                    if (!hasUrl) return;
>>>>>>> 9c199256
                    printFile(file.url, file?.mime || 'application/octet-stream');
                });
                actions.appendChild(printButton);

                header.appendChild(actions);
                li.appendChild(header);

                if (file?.type) {
                    const meta = document.createElement('span');
                    meta.className = 'fs-meta';
                    meta.textContent = `Tip: ${file.type.toUpperCase()}`;
                    li.appendChild(meta);
                }

                if (list) {
                    list.appendChild(li);
                }
            });
        }

        panel.hidden = false;
    }

    async function printFile(url, mime) {
        if (!url) {
<<<<<<< HEAD
            notify('error', 'Nu există un fișier disponibil pentru imprimare.');
=======
            notify('Nu există un fișier disponibil pentru imprimare.', 'error');
>>>>>>> 9c199256
            return;
        }

        let response;
        try {
            response = await fetch(url, { credentials: 'omit' });
        } catch (error) {
<<<<<<< HEAD
            notify('error', `Nu s-a putut descărca fișierul pentru imprimare: ${error.message}`);
=======
            notify(`Nu s-a putut descărca fișierul pentru imprimare: ${error.message}`, 'error');
>>>>>>> 9c199256
            return;
        }

        if (!response.ok) {
<<<<<<< HEAD
            notify('error', `Descărcarea fișierului pentru imprimare a eșuat (cod ${response.status}).`);
=======
            notify(`Descărcarea fișierului pentru imprimare a eșuat (cod ${response.status}).`, 'error');
>>>>>>> 9c199256
            return;
        }

        const blob = await response.blob();
        const objectUrl = URL.createObjectURL(blob);

        const printWindow = window.open('', '_blank');
        if (!printWindow) {
<<<<<<< HEAD
            notify('warning', 'Deblocați ferestrele pop-up pentru a imprima documentul.');
=======
            notify('Deblocați ferestrele pop-up pentru a imprima documentul.', 'warning');
>>>>>>> 9c199256
            URL.revokeObjectURL(objectUrl);
            return;
        }

        try {
            if ((mime || '').startsWith('image/')) {
                printWindow.document.write(`<!DOCTYPE html><html><head><title>Print</title></head><body style="margin:0;display:flex;align-items:center;justify-content:center;background:#fff;"><img src="${objectUrl}" style="max-width:100%;height:auto;"/></body></html>`);
                printWindow.document.close();
            } else {
                printWindow.location.href = objectUrl;
            }

            setTimeout(() => {
                try {
                    printWindow.focus();
                    printWindow.print();
                } catch (err) {
<<<<<<< HEAD
                    console.error('Print error', err);
=======
                    console.error('Print error:', err);
>>>>>>> 9c199256
                }
            }, 500);
        } finally {
            setTimeout(() => URL.revokeObjectURL(objectUrl), 10000);
        }
    }

    function displayResults(invoice, fullResult) {
        if (!invoice) {
            return;
        }

        const container = $(selectors.resultsDisplay);
        const somatieAvailable = Boolean(invoice.somatie_path);
        const facturaAvailable = Boolean(invoice.file_path);

        const html = `
            <div class="results-card">
                <div class="result-header">
                    <span class="material-symbols-outlined">task_alt</span>
                    <div>
                        <h3>Factura a fost procesată</h3>
                        <p>${escapeHtml(invoice.nume_firma || '')}</p>
                    </div>
                </div>
                <div class="invoice-info-grid">
                    ${buildInfoItem('Număr factură', invoice.nr_factura)}
                    ${buildInfoItem('CIF', invoice.cif || '—')}
                    ${buildInfoItem('Registrul comerțului', invoice.reg_com || '—')}
                    ${buildInfoItem('Adresă', invoice.adresa || '—')}
                    ${buildInfoItem('Data emitere', invoice.data_emitere_formatata || '—')}
                    ${buildInfoItem('Termen plată', invoice.termen_plata_formatat || '—')}
                    ${buildInfoItem('Sumă', invoice.suma_formatata || '—')}
                    ${buildInfoItem('Status', formatStatusBadge(invoice.status))}
                </div>
                <div class="download-buttons">
                    <button class="btn btn-primary" data-action="download" data-type="factura" data-id="${invoice.id}" ${facturaAvailable ? '' : 'disabled'}>
                        <span class="material-symbols-outlined">download</span>
                        Descarcă factura
                    </button>
                    <button class="btn btn-secondary" data-action="download" data-type="somatie" data-id="${invoice.id}" ${somatieAvailable ? '' : 'disabled'}>
                        <span class="material-symbols-outlined">gavel</span>
                        Descarcă somația
                    </button>
                </div>
                ${fullResult?.somatie_text ? `<div class="somatie-preview"><h4>Text somație</h4><pre>${escapeHtml(fullResult.somatie_text)}</pre></div>` : ''}
            </div>
        `;

        container.html(html);
    }

    function buildInfoItem(label, value) {
        return `
            <div class="info-item">
                <span class="info-label">${label}</span>
                <span class="info-value">${value}</span>
            </div>
        `;
    }

    function formatStatusBadge(status) {
        const label = status === 'platita' ? 'Plătită' : 'Neplătită';
        return `<span class="status-badge status-${status}">${label}</span>`;
    }

    function initDataTable() {
        if (!$.fn.DataTable) {
            return;
        }

        facturiTable = $(selectors.table).DataTable({
            responsive: true,
            ajax: {
                url: `${WMS_CONFIG.apiBase}/facturi_somatii.php?action=list`,
                data: function (data) {
                    data.date_from = $(selectors.filters.dateFrom).val();
                    data.date_to = $(selectors.filters.dateTo).val();
                    data.status = $(selectors.filters.status).val();
                    data.extra_search = $(selectors.filters.search).val();
                }
            },
            order: [[3, 'desc']],
            columns: [
                { data: 'nr_factura' },
                { data: 'nume_firma' },
                { data: 'cif', defaultContent: '—' },
                { data: 'data_emitere_formatata', defaultContent: '—' },
                { data: 'termen_plata_formatat', defaultContent: '—' },
                { data: 'suma_formatata', defaultContent: '—' },
                {
                    data: 'status',
                    render: function (data, type) {
                        if (type === 'display') {
                            return formatStatusBadge(data);
                        }
                        return data;
                    }
                },
                {
                    data: null,
                    orderable: false,
                    searchable: false,
                    render: function (data, type, row) {
                        if (type !== 'display') {
                            return '';
                        }
                        const toggleStatus = row.status === 'platita' ? 'neplatita' : 'platita';
                        const toggleLabel = row.status === 'platita' ? 'Marchează neplătită' : 'Marchează plătită';
                        const toggleIcon = row.status === 'platita' ? 'undo' : 'done';
                        return `
                            <div class="action-buttons">
                                <button class="btn btn-icon view-invoice" data-id="${row.id}" title="Detalii">
                                    <span class="material-symbols-outlined">visibility</span>
                                </button>
                                <button class="btn btn-icon download-factura" data-id="${row.id}" data-type="factura" title="Descarcă factura">
                                    <span class="material-symbols-outlined">download</span>
                                </button>
                                <button class="btn btn-icon download-somatie" data-id="${row.id}" data-type="somatie" title="Descarcă somația">
                                    <span class="material-symbols-outlined">gavel</span>
                                </button>
                                <button class="btn btn-icon status-toggle" data-id="${row.id}" data-status="${toggleStatus}" title="${toggleLabel}">
                                    <span class="material-symbols-outlined">${toggleIcon}</span>
                                </button>
                                <button class="btn btn-icon delete-invoice" data-id="${row.id}" title="Șterge factura">
                                    <span class="material-symbols-outlined">delete</span>
                                </button>
                            </div>
                        `;
                    }
                }
            ],
            language: {
                url: 'https://cdn.datatables.net/plug-ins/1.13.6/i18n/ro.json'
            }
        });

        $(selectors.table).on('click', '.view-invoice', function () {
            const id = $(this).data('id');
            viewInvoice(id);
        });

        $(selectors.table).on('click', '.download-factura, .download-somatie', function () {
            const id = $(this).data('id');
            const type = $(this).data('type');
            downloadPDF(id, type);
        });

        $(selectors.table).on('click', '.status-toggle', function () {
            const id = $(this).data('id');
            const status = $(this).data('status');
            updateStatus(id, status);
        });

        $(selectors.table).on('click', '.delete-invoice', function () {
            const id = $(this).data('id');
            deleteInvoice(id);
        });
    }

    function bindFilterEvents() {
        $(selectors.applyFiltersBtn).on('click', applyFilters);
        $(selectors.resetFiltersBtn).on('click', () => {
            $(selectors.filters.dateFrom).val('');
            $(selectors.filters.dateTo).val('');
            $(selectors.filters.status).val('');
            $(selectors.filters.search).val('');
            applyFilters();
        });

        $(selectors.filters.search).on('keypress', function (event) {
            if (event.key === 'Enter') {
                applyFilters();
            }
        });
    }

    function applyFilters() {
        if (facturiTable) {
            facturiTable.ajax.reload();
        }
    }

    function fetchStats() {
        fetch(`${WMS_CONFIG.apiBase}/facturi_somatii.php?action=stats`, {
            credentials: 'same-origin'
        })
            .then(response => response.json())
            .then(result => {
                if (!result.success) {
                    throw new Error(result.message || 'Nu s-au putut încărca statisticile.');
                }

                const stats = result.stats || {};
                $(selectors.stats.total).text(stats.total ?? 0);
                $(selectors.stats.neplatite).text(stats.neplatite ?? 0);
                $(selectors.stats.platite).text(stats.platite ?? 0);
                $(selectors.stats.suma).text(stats.suma_formatata || formatCurrency(0));
            })
            .catch(error => {
                notify('error', error.message || 'Eroare la preluarea statisticilor.');
            });
    }

    function viewInvoice(id) {
        fetch(`${WMS_CONFIG.apiBase}/facturi_somatii.php?action=view&id=${id}`, {
            credentials: 'same-origin'
        })
            .then(response => response.json())
            .then(result => {
                if (!result.success) {
                    throw new Error(result.message || 'Nu s-au putut încărca detaliile.');
                }

                const invoice = result.invoice;
                const body = $(selectors.modalBody);
                const html = `
                    <div class="modal-section">
                        <h4>Informații factură</h4>
                        <ul>
                            <li><strong>Număr:</strong> ${escapeHtml(invoice.nr_factura || '')}</li>
                            <li><strong>Firmă:</strong> ${escapeHtml(invoice.nume_firma || '')}</li>
                            <li><strong>CIF:</strong> ${escapeHtml(invoice.cif || '—')}</li>
                            <li><strong>Registrul Comerțului:</strong> ${escapeHtml(invoice.reg_com || '—')}</li>
                            <li><strong>Adresă:</strong> ${escapeHtml(invoice.adresa || '—')}</li>
                            <li><strong>Data emitere:</strong> ${escapeHtml(invoice.data_emitere_formatata || '—')}</li>
                            <li><strong>Termen plată:</strong> ${escapeHtml(invoice.termen_plata_formatat || '—')}</li>
                            <li><strong>Sumă:</strong> ${escapeHtml(invoice.suma_formatata || '—')}</li>
                            <li><strong>Status:</strong> ${formatStatusBadge(invoice.status)}</li>
                        </ul>
                    </div>
                    <div class="modal-actions">
                        <button class="btn btn-primary" data-modal-download data-type="factura" data-id="${invoice.id}">
                            <span class="material-symbols-outlined">download</span>
                            Descarcă factura
                        </button>
                        <button class="btn btn-secondary" data-modal-download data-type="somatie" data-id="${invoice.id}">
                            <span class="material-symbols-outlined">gavel</span>
                            Descarcă somația
                        </button>
                    </div>
                `;

                body.html(html);
                openModal();
            })
            .catch(error => {
                notify('error', error.message || 'Eroare la încărcarea detaliilor facturii.');
            });
    }

    function downloadPDF(id, type) {
        window.open(`${WMS_CONFIG.apiBase}/facturi_somatii.php?action=download&id=${id}&document=${type}`, '_blank');
    }

    function updateStatus(id, status) {
        const formData = new FormData();
        formData.append('id', id);
        formData.append('status', status);

        fetch(`${WMS_CONFIG.apiBase}/facturi_somatii.php?action=update_status`, {
            method: 'POST',
            body: formData,
            credentials: 'same-origin'
        })
            .then(response => response.json())
            .then(result => {
                if (!result.success) {
                    throw new Error(result.message || 'Actualizarea statusului a eșuat.');
                }
                notify('success', result.message || 'Status actualizat.');
                if (facturiTable) {
                    facturiTable.ajax.reload(null, false);
                }
                fetchStats();
            })
            .catch(error => {
                notify('error', error.message || 'Eroare la actualizarea statusului.');
            });
    }

    function deleteInvoice(id) {
        if (!confirm('Ești sigur că vrei să ștergi această factură?')) {
            return;
        }

        const formData = new FormData();
        formData.append('id', id);

        fetch(`${WMS_CONFIG.apiBase}/facturi_somatii.php?action=delete`, {
            method: 'POST',
            body: formData,
            credentials: 'same-origin'
        })
            .then(response => response.json())
            .then(result => {
                if (!result.success) {
                    throw new Error(result.message || 'Ștergerea a eșuat.');
                }
                notify('success', result.message || 'Factura a fost ștearsă.');
                if (facturiTable) {
                    facturiTable.ajax.reload(null, false);
                }
                fetchStats();
            })
            .catch(error => {
                notify('error', error.message || 'Eroare la ștergere.');
            });
    }

    function bindModalEvents() {
        $(selectors.closeModalBtn).on('click', closeModal);
        $(selectors.modal).on('click', function (event) {
            if (event.target === this) {
                closeModal();
            }
        });

        $(selectors.modalBody).on('click', '[data-modal-download]', function () {
            const id = $(this).data('id');
            const type = $(this).data('type');
            downloadPDF(id, type);
        });

        $(selectors.resultsDisplay).on('click', '[data-action="download"]', function () {
            const id = $(this).data('id');
            const type = $(this).data('type');
            downloadPDF(id, type);
        });
    }

    function openModal() {
        $(selectors.modal).attr('aria-hidden', 'false').addClass('open');
        $('body').addClass('modal-open');
    }

    function closeModal() {
        $(selectors.modal).attr('aria-hidden', 'true').removeClass('open');
        $('body').removeClass('modal-open');
    }

    function notify(type, message) {
        if (message === undefined) {
            message = type;
            type = 'info';
        }

        if (window.showToast) {
            window.showToast(message, type);
        } else if (type === 'error') {
            console.error(message);
        } else if (type === 'warning') {
            console.warn(message);
        } else {
            console.log(message);
        }
    }

    function escapeHtml(value) {
        if (value === null || value === undefined) {
            return '';
        }
        return String(value)
            .replace(/&/g, '&amp;')
            .replace(/</g, '&lt;')
            .replace(/>/g, '&gt;')
            .replace(/"/g, '&quot;')
            .replace(/'/g, '&#039;');
    }

    function formatCurrency(value) {
        return new Intl.NumberFormat('ro-RO', { style: 'currency', currency: 'RON' }).format(value || 0);
    }

    $(document).ready(init);
})(jQuery);<|MERGE_RESOLUTION|>--- conflicted
+++ resolved
@@ -42,7 +42,6 @@
         closeModalBtn: '#close-modal-btn'
     };
 
-<<<<<<< HEAD
     function resolveWebhookUrl() {
         const fromConfig = (window.WMS_CONFIG && typeof window.WMS_CONFIG.n8nWebhookUrl === 'string') ? window.WMS_CONFIG.n8nWebhookUrl.trim() : '';
         if (fromConfig) {
@@ -74,8 +73,6 @@
         return '';
     }
 
-=======
->>>>>>> 9c199256
     function ensureResultsPanel() {
         const container = document.querySelector(selectors.resultsDisplay);
         if (!container) {
@@ -313,7 +310,6 @@
 
         const formData = new FormData();
         if (selectedFile) {
-<<<<<<< HEAD
             formData.append('image', selectedFile, selectedFile.name);
         }
 
@@ -329,19 +325,6 @@
                 if (!name) {
                     return;
                 }
-=======
-            // n8n webhook expects 'image' field
-            formData.append('image', selectedFile, selectedFile.name);
-            console.log('Processing file:', selectedFile.name, 'Size:', selectedFile.size, 'Type:', selectedFile.type);
-        }
-
-        // Collect additional form fields if present
-        const procesareTab = document.getElementById('tab-procesare');
-        if (procesareTab) {
-            procesareTab.querySelectorAll('[data-fs-field]').forEach(element => {
-                const name = element.getAttribute('name') || element.getAttribute('data-fs-field');
-                if (!name) return;
->>>>>>> 9c199256
                 const value = element.value ?? element.textContent;
                 if (value !== undefined && value !== null && String(value).trim() !== '') {
                     formData.append(name, String(value).trim());
@@ -350,7 +333,6 @@
         }
 
         try {
-<<<<<<< HEAD
             const result = await callN8n(formData);
 
             if (result.invoice) {
@@ -364,24 +346,6 @@
 
             renderFiles(result);
             notify('success', result.message || 'Factura a fost procesată.');
-=======
-            // Call n8n webhook directly
-            const result = await callN8n(formData);
-
-            // Display invoice info if present (from backend DB)
-            if (result.invoice) {
-                displayResults(result.invoice, result);
-            } else {
-                // Clear old results if no invoice data
-                const container = $(selectors.resultsDisplay);
-                container.find('.results-card').remove();
-            }
-
-            // Render files from n8n response
-            renderFiles(result);
-
-            notify(result.message || 'Factura a fost procesată.', 'success');
->>>>>>> 9c199256
             resetUpload();
             fetchStats();
             if (facturiTable) {
@@ -402,21 +366,11 @@
     }
 
     async function callN8n(formData, timeoutMs = 20000) {
-<<<<<<< HEAD
         const webhookUrl = resolveWebhookUrl();
-=======
-        // Get webhook URL from config
-        const webhookUrl = window.WMS_CONFIG?.n8nWebhookUrl || window.FS_WEBHOOK_URL;
->>>>>>> 9c199256
         if (!webhookUrl) {
             throw new Error('Adresa webhook n8n lipsește din configurare.');
         }
 
-<<<<<<< HEAD
-=======
-        console.log('Calling n8n webhook:', webhookUrl);
-
->>>>>>> 9c199256
         const controller = new AbortController();
         const timeoutId = setTimeout(() => controller.abort(), timeoutMs);
         let response;
@@ -429,10 +383,6 @@
                 signal: controller.signal,
                 credentials: 'omit'
             });
-<<<<<<< HEAD
-=======
-            console.log('Response status:', response.status, 'Content-Type:', response.headers.get('Content-Type'));
->>>>>>> 9c199256
             responseText = await response.text();
         } catch (error) {
             if (error.name === 'AbortError') {
@@ -443,7 +393,6 @@
             clearTimeout(timeoutId);
         }
 
-<<<<<<< HEAD
         let data;
         try {
             data = responseText ? JSON.parse(responseText) : {};
@@ -451,56 +400,20 @@
             throw new Error('Răspuns non-JSON de la serviciul extern.');
         }
 
-=======
-        // Log raw response for debugging
-        console.log('Raw response (first 500 chars):', responseText.substring(0, 500));
-
-        // Parse JSON response
-        let data;
-        try {
-            data = responseText ? JSON.parse(responseText) : {};
-            console.log('Parsed response:', {
-                success: data?.success,
-                message: data?.message,
-                nr_factura: data?.nr_factura,
-                filesCount: data?.files?.length
-            });
-        } catch (parseError) {
-            console.error('JSON parse error:', parseError);
-            throw new Error('Răspuns non-JSON de la serviciul extern.');
-        }
-
-        // Check HTTP status
->>>>>>> 9c199256
         if (!response.ok) {
             const message = data?.message || `Serviciul extern a returnat codul ${response.status}.`;
             throw new Error(message);
         }
 
-<<<<<<< HEAD
         if (!data || data.success !== true) {
             const reason = data?.message || 'Răspuns invalid de la serviciul extern.';
             throw new Error(`Răspuns invalid de la serviciul extern: ${reason}`);
         }
 
-=======
-        // Validate success flag
-        if (!data || data.success !== true) {
-            const reason = data?.message || 'Lipsește câmpul "success: true".';
-            console.error('Unsuccessful response:', { success: data?.success, message: data?.message, fullData: data });
-            throw new Error(`Răspuns invalid de la serviciul extern: ${reason}`);
-        }
-
-        // Normalize files array
->>>>>>> 9c199256
         if (!Array.isArray(data.files)) {
             data.files = [];
         }
 
-<<<<<<< HEAD
-=======
-        console.log('N8n success:', { nr_factura: data.nr_factura, filesCount: data.files.length });
->>>>>>> 9c199256
         return data;
     }
 
@@ -512,10 +425,6 @@
 
         $(selectors.resultsDisplay).find('.placeholder').remove();
 
-<<<<<<< HEAD
-=======
-        // Update summary
->>>>>>> 9c199256
         const summary = panel.querySelector('#fs-summary');
         if (summary) {
             if (result?.nr_factura) {
@@ -587,13 +496,9 @@
                 printButton.textContent = 'Printează';
                 printButton.disabled = !hasUrl;
                 printButton.addEventListener('click', () => {
-<<<<<<< HEAD
                     if (!hasUrl) {
                         return;
                     }
-=======
-                    if (!hasUrl) return;
->>>>>>> 9c199256
                     printFile(file.url, file?.mime || 'application/octet-stream');
                 });
                 actions.appendChild(printButton);
@@ -619,11 +524,7 @@
 
     async function printFile(url, mime) {
         if (!url) {
-<<<<<<< HEAD
             notify('error', 'Nu există un fișier disponibil pentru imprimare.');
-=======
-            notify('Nu există un fișier disponibil pentru imprimare.', 'error');
->>>>>>> 9c199256
             return;
         }
 
@@ -631,20 +532,12 @@
         try {
             response = await fetch(url, { credentials: 'omit' });
         } catch (error) {
-<<<<<<< HEAD
             notify('error', `Nu s-a putut descărca fișierul pentru imprimare: ${error.message}`);
-=======
-            notify(`Nu s-a putut descărca fișierul pentru imprimare: ${error.message}`, 'error');
->>>>>>> 9c199256
             return;
         }
 
         if (!response.ok) {
-<<<<<<< HEAD
             notify('error', `Descărcarea fișierului pentru imprimare a eșuat (cod ${response.status}).`);
-=======
-            notify(`Descărcarea fișierului pentru imprimare a eșuat (cod ${response.status}).`, 'error');
->>>>>>> 9c199256
             return;
         }
 
@@ -653,11 +546,7 @@
 
         const printWindow = window.open('', '_blank');
         if (!printWindow) {
-<<<<<<< HEAD
             notify('warning', 'Deblocați ferestrele pop-up pentru a imprima documentul.');
-=======
-            notify('Deblocați ferestrele pop-up pentru a imprima documentul.', 'warning');
->>>>>>> 9c199256
             URL.revokeObjectURL(objectUrl);
             return;
         }
@@ -675,11 +564,7 @@
                     printWindow.focus();
                     printWindow.print();
                 } catch (err) {
-<<<<<<< HEAD
                     console.error('Print error', err);
-=======
-                    console.error('Print error:', err);
->>>>>>> 9c199256
                 }
             }, 500);
         } finally {
