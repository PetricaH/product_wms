/**
 * Product Units Management JavaScript
 * File: scripts/product-units.js
 * 
 * Handles all functionality for the product units admin interface
 * Following WMS design patterns and existing JavaScript structure
 */

'use strict';

const baseUrl = window.APP_CONFIG?.baseUrl || '';

// ===== GLOBAL VARIABLES AND CONFIGURATION =====
const ProductUnitsApp = {
    // Configuration
    config: {
        apiEndpoints: {
            productUnits: `${baseUrl}/api/product_units.php`,
            products: `${baseUrl}/api/products.php`,
            cargusConfig: `${baseUrl}/api/cargus_config.php`,
            testCargus: `${baseUrl}/api/test_cargus.php`,
            recalculateWeight: `${baseUrl}/api/recalculate_weight.php`,
            stockSettings: `${baseUrl}/api/inventory_settings.php`,
            barrelDimensions: `${baseUrl}/api/barrel_dimensions.php`
        },
        debounceDelay: 300,
        refreshInterval: 30000, // 30 seconds
        maxRetries: 3
    },

    // State management
    state: {
        currentTab: 'product-units',
        productUnits: [],
        products: [],
        stockSettings: [],
        stockPagination: { limit: 20, offset: 0, total: 0, has_next: false },
        pendingPagination: { limit: 20, offset: 0, total: 0, has_next: false },
        pendingList: [],
<<<<<<< HEAD
        pendingSearch: '',
=======
>>>>>>> 775eabe5
        stockSearch: '',
        barrelDimensions: [],
        filteredData: [],
        isLoading: false,
        filters: {
            product: '',
            unit: '',
            status: ''
        }
    },

    // DOM elements cache
    elements: {},

    // Initialize the application
    init() {
        this.cacheElements();
        this.bindEvents();
        this.initializeTabs();
        this.loadInitialData();
        this.setupPeriodicRefresh();
        
        console.log('ProductUnitsApp initialized successfully');
    },

    // Cache frequently used DOM elements
    cacheElements() {
        this.elements = {
            // Tabs
            tabButtons: document.querySelectorAll('.tab-button'),
            tabContents: document.querySelectorAll('.tab-content'),
            
            // Statistics
            totalProducts: document.getElementById('totalProducts'),
            totalUnitTypes: document.getElementById('totalUnitTypes'),
            totalPackagingRules: document.getElementById('totalPackagingRules'),
            pendingProducts: document.getElementById('pendingProducts'),
            
            // Filters
            productFilter: document.getElementById('productFilter'),
            unitFilter: document.getElementById('unitFilter'),
            showPendingProductsBtn: document.getElementById('showPendingProductsBtn'),
            pendingProductsModal: document.getElementById('pendingProductsModal'),
            pendingProductsList: document.getElementById('pendingProductsList'),
            pendingPagination: document.getElementById('pendingPagination'),
<<<<<<< HEAD
            pendingSearchInput: document.getElementById('pendingSearch'),
=======
>>>>>>> 775eabe5
            pendingModalClose: document.querySelector('#pendingProductsModal .modal-close'),
            statusFilter: document.getElementById('statusFilter'),
            clearFilters: document.getElementById('clearFilters'),
            applyFilters: document.getElementById('applyFilters'),
            
            // Table
            productUnitsTable: document.getElementById('productUnitsTable'),
            productUnitsBody: document.getElementById('productUnitsBody'),
            tableResultsCount: document.getElementById('tableResultsCount'),
            refreshTable: document.getElementById('refreshTable'),
            
            // Buttons
            addProductUnitBtn: document.getElementById('addProductUnitBtn'),
            addProductUnitFromTab: document.getElementById('addProductUnitFromTab'),
            refreshStatsBtn: document.getElementById('refreshStatsBtn'),

            // Stock management elements
            addStockSetting: document.getElementById('addStockSetting'),
            stockSettingsBody: document.getElementById('stockSettingsBody'),
            stockSearchInput: document.getElementById('stockSearch'),
            stockPagination: document.getElementById('stockPagination'),
            stockSettingsModal: document.getElementById('stockSettingsModal'),
            stockSettingsForm: document.getElementById('stockSettingsForm'),
            stockProductId: document.getElementById('stockProductId'),
            stockProductSearch: document.getElementById('stockProductSearch'),
            stockProductResults: document.getElementById('stockProductResults'),
            stockModalClose: document.querySelector('#stockSettingsModal .modal-close'),
            autoOrderEnabled: document.getElementById('autoOrderEnabled'),
            minStockLevel: document.getElementById('minStockLevel'),
            minOrderQty: document.getElementById('minOrderQty'),
            assignedSupplier: document.getElementById('assignedSupplier'),
            currentStockInfo: document.getElementById('currentStockInfo'),
            noSupplierWarning: document.getElementById('noSupplierWarning'),
            
            // Modal
            modal: document.getElementById('addProductUnitModal'),
            modalForm: document.getElementById('addProductUnitForm'),
            modalClose: document.querySelector('#addProductUnitModal .modal-close'),
            productIdInput: document.getElementById('productSelect'),
            productSearchInput: document.getElementById('productSearchInput'),
            productSearchResults: document.getElementById('productSearchResults'),
            unitTypeSelect: document.getElementById('unitTypeSelect'),
            barrelDimensionSelect: document.getElementById('barrelDimensionSelect'),
            dimensionsLengthInput: document.getElementById('dimensionsLength'),
            dimensionsWidthInput: document.getElementById('dimensionsWidth'),
            dimensionsHeightInput: document.getElementById('dimensionsHeight'),
            
            // Cargus Config
            cargusConfigForm: document.getElementById('cargusConfigForm'),
            configAlert: document.getElementById('configAlert'),
            testCargusConnection: document.getElementById('testCargusConnection'),
            saveCargusConfig: document.getElementById('saveCargusConfig'),
            
            // Loading
            loadingOverlay: document.getElementById('loadingOverlay')
        };

        // Aliases for generic handlers
        this.elements.productId = this.elements.productIdInput;
        this.elements.productSearch = this.elements.productSearchInput;
        this.elements.productResults = this.elements.productSearchResults;
    },

    // Bind all event listeners
    bindEvents() {
        // Tab switching
        this.elements.tabButtons.forEach(button => {
            button.addEventListener('click', (e) => {
                e.preventDefault();
                const tabId = button.dataset.tab;
                this.switchTab(tabId);
            });
        });

        // Modal events
        if (this.elements.addProductUnitBtn) {
            this.elements.addProductUnitBtn.addEventListener('click', () => this.openModal());
        }
        
        if (this.elements.addProductUnitFromTab) {
            this.elements.addProductUnitFromTab.addEventListener('click', () => this.openModal());
        }

        if (this.elements.modalClose) {
            this.elements.modalClose.addEventListener('click', () => this.closeModal());
        }
        if (this.elements.stockModalClose) {
            this.elements.stockModalClose.addEventListener('click', () => this.closeStockModal());
        }

        // Close modal when clicking outside
        if (this.elements.modal) {
            this.elements.modal.addEventListener('click', (e) => {
                if (e.target === this.elements.modal) {
                    this.closeModal();
                }
            });
        }

        // Form submissions
        if (this.elements.modalForm) {
            this.elements.modalForm.addEventListener('submit', (e) => {
                e.preventDefault();
                this.handleProductUnitSubmit(e);
            });
        }

        if (this.elements.barrelDimensionSelect) {
            this.elements.barrelDimensionSelect.addEventListener('change', () => {
                const id = this.elements.barrelDimensionSelect.value;
                const dim = this.state.barrelDimensions.find(d => d.id == id);
                if (dim) {
                    if (this.elements.dimensionsLengthInput) this.elements.dimensionsLengthInput.value = dim.length_cm;
                    if (this.elements.dimensionsWidthInput) this.elements.dimensionsWidthInput.value = dim.width_cm;
                    if (this.elements.dimensionsHeightInput) this.elements.dimensionsHeightInput.value = dim.height_cm;
                }
            });
        }

        // Cancel buttons
        document.addEventListener('click', (e) => {
            if (e.target.matches('[data-action="cancel"]')) {
                if (e.target.closest('#stockSettingsModal')) {
                    this.closeStockModal();
                } else if (e.target.closest('#pendingProductsModal')) {
                    this.closePendingProductsModal();
                } else {
                    this.closeModal();
                }
            }
        });

        // Filter events
        if (this.elements.productFilter) {
            this.elements.productFilter.addEventListener('input', 
                this.debounce(() => this.applyFilters(), this.config.debounceDelay)
            );
        }

        if (this.elements.unitFilter) {
            this.elements.unitFilter.addEventListener('change', () => this.applyFilters());
        }

        if (this.elements.statusFilter) {
            this.elements.statusFilter.addEventListener('change', () => this.applyFilters());
        }

        if (this.elements.clearFilters) {
            this.elements.clearFilters.addEventListener('click', () => this.clearFilters());
        }

        if (this.elements.applyFilters) {
            this.elements.applyFilters.addEventListener('click', () => this.applyFilters());
        }

        // Refresh buttons
        if (this.elements.refreshTable) {
            this.elements.refreshTable.addEventListener('click', () => this.loadProductUnits());
        }

        if (this.elements.showPendingProductsBtn) {
            this.elements.showPendingProductsBtn.addEventListener('click', () => this.openPendingProductsModal());
        }

        if (this.elements.refreshStatsBtn) {
            this.elements.refreshStatsBtn.addEventListener('click', () => this.loadStatistics());
        }

        if (this.elements.addStockSetting) {
            this.elements.addStockSetting.addEventListener('click', () => this.openStockModal());
        }

        if (this.elements.stockSettingsModal) {
            this.elements.stockSettingsModal.addEventListener('click', (e) => {
                if (e.target === this.elements.stockSettingsModal) {
                    this.closeStockModal();
                }
            });
        }

        if (this.elements.stockSettingsForm) {
            this.elements.stockSettingsForm.addEventListener('submit', (e) => {
                e.preventDefault();
                this.saveStockSettings();
            });
        }

        if (this.elements.pendingProductsModal) {
            this.elements.pendingProductsModal.addEventListener('click', (e) => {
                if (e.target === this.elements.pendingProductsModal) {
                    this.closePendingProductsModal();
                }
            });
        }

        if (this.elements.stockSearchInput) {
            this.elements.stockSearchInput.addEventListener('input', this.debounce(() => {
                this.state.stockSearch = this.elements.stockSearchInput.value.trim();
                this.state.stockPagination.offset = 0;
                this.loadStockSettings();
            }, this.config.debounceDelay));
        }

        if (this.elements.pendingSearchInput) {
            this.elements.pendingSearchInput.addEventListener('input', this.debounce(() => {
                this.state.pendingSearch = this.elements.pendingSearchInput.value.trim().toLowerCase();
                this.state.pendingPagination.offset = 0;
                this.renderPendingProductsTable();
                this.renderPendingPagination();
            }, this.config.debounceDelay));
        }

        if (this.elements.productSearchInput) {
            this.elements.productSearchInput.addEventListener('input', this.debounce(() => {
                const q = this.elements.productSearchInput.value.trim();
                this.searchProducts(q, 'product');
            }, this.config.debounceDelay));
        }

        if (this.elements.stockProductSearch) {
            this.elements.stockProductSearch.addEventListener('input', this.debounce(() => {
                const q = this.elements.stockProductSearch.value.trim();
                this.searchProducts(q, 'stockProduct');
            }, this.config.debounceDelay));
        }

        document.addEventListener('click', (e) => {
            if (!e.target.closest('.seller-search-container')) {
                this.hideProductResults('product');
                this.hideProductResults('stockProduct');
            }
        });

        if (this.elements.stockPagination) {
            this.elements.stockPagination.addEventListener('click', (e) => {
                if (e.target.classList.contains('prev-page')) {
                    if (this.state.stockPagination.offset >= this.state.stockPagination.limit) {
                        this.state.stockPagination.offset -= this.state.stockPagination.limit;
                        this.loadStockSettings();
                    }
                } else if (e.target.classList.contains('next-page')) {
                    if (this.state.stockPagination.has_next) {
                        this.state.stockPagination.offset += this.state.stockPagination.limit;
                        this.loadStockSettings();
                    }
                }
            });
        }

        if (this.elements.pendingPagination) {
            this.elements.pendingPagination.addEventListener('click', (e) => {
                if (e.target.classList.contains('prev-page')) {
                    if (this.state.pendingPagination.offset >= this.state.pendingPagination.limit) {
                        this.state.pendingPagination.offset -= this.state.pendingPagination.limit;
                        this.renderPendingProductsTable();
                        this.renderPendingPagination();
                    }
                } else if (e.target.classList.contains('next-page')) {
                    if (this.state.pendingPagination.offset + this.state.pendingPagination.limit < this.state.pendingPagination.total) {
                        this.state.pendingPagination.offset += this.state.pendingPagination.limit;
                        this.renderPendingProductsTable();
                        this.renderPendingPagination();
                    }
                }
            });
        }

        // Cargus config events
        if (this.elements.testCargusConnection) {
            this.elements.testCargusConnection.addEventListener('click', () => this.testCargusConnection());
        }

        if (this.elements.saveCargusConfig) {
            this.elements.saveCargusConfig.addEventListener('click', () => this.saveCargusConfiguration());
        }

        // Keyboard shortcuts
        document.addEventListener('keydown', (e) => {
            if (e.key === 'Escape') {
                if (this.elements.stockSettingsModal && this.elements.stockSettingsModal.style.display === 'block') {
                    this.closeStockModal();
                } else {
                    this.closeModal();
                }
            }
        });
    },

    // ===== TAB MANAGEMENT =====
    initializeTabs() {
        // Set initial active tab
        this.switchTab(this.state.currentTab);
    },

    switchTab(tabId) {
        // Update state
        this.state.currentTab = tabId;

        // Update tab buttons
        this.elements.tabButtons.forEach(button => {
            button.classList.toggle('active', button.dataset.tab === tabId);
        });

        // Update tab content
        this.elements.tabContents.forEach(content => {
            content.classList.toggle('active', content.id === tabId);
        });

        // Load tab-specific data
        this.loadTabData(tabId);

        console.log(`Switched to tab: ${tabId}`);
    },

    loadTabData(tabId) {
        switch (tabId) {
            case 'product-units':
                this.loadProductUnits();
                break;
            case 'stock-management':
                this.loadStockSettings();
                break;
            case 'cargus-config':
                this.loadCargusConfiguration();
                break;
            // Other tabs can be implemented as needed
        }
    },

    // ===== DATA LOADING =====
    async loadInitialData() {
        this.showLoading();
        
        try {
            await Promise.all([
                this.loadStatistics(),
                this.loadProducts(),
                this.loadProductUnits(),
                this.loadStockSettings(),
                this.loadBarrelDimensions()
            ]);
        } catch (error) {
            console.error('Error loading initial data:', error);
            this.showError('Eroare la încărcarea datelor inițiale');
        } finally {
            this.hideLoading();
        }
    },

    async loadStatistics() {
        try {
            const [productsResponse, productUnitsResponse] = await Promise.all([
                this.apiCall('GET', `${this.config.apiEndpoints.products}?limit=10000`),
                this.apiCall('GET', this.config.apiEndpoints.productUnits)
            ]);

            const products = productsResponse.data || productsResponse;
            const productUnits = productUnitsResponse.data || productUnitsResponse;

            // Update statistics
            this.updateStatistic('totalProducts', productUnits.length);
            this.updateStatistic('pendingProducts', 
                products.filter(p => p.configured_units === 0).length
            );

            console.log('Statistics updated successfully');
        } catch (error) {
            console.error('Error loading statistics:', error);
        }
    },

    updateStatistic(elementId, value) {
        const element = this.elements[elementId];
        if (element) {
            // Animate the number change
            this.animateNumber(element, parseInt(element.textContent) || 0, value);
        }
    },

    animateNumber(element, start, end) {
        const duration = 500;
        const startTime = performance.now();
        
        const updateNumber = (currentTime) => {
            const elapsed = currentTime - startTime;
            const progress = Math.min(elapsed / duration, 1);
            
            const current = Math.round(start + (end - start) * progress);
            element.textContent = current;
            
            if (progress < 1) {
                requestAnimationFrame(updateNumber);
            }
        };
        
        requestAnimationFrame(updateNumber);
    },

    async loadProducts() {
        try {
            const url = `${this.config.apiEndpoints.products}?limit=1000`;
            const response = await this.apiCall('GET', url);
            this.state.products = response.data || response;
            
            console.log(`Loaded ${this.state.products.length} products`);
        } catch (error) {
            console.error('Error loading products:', error);
            this.showError('Eroare la încărcarea listei de produse');
        }
    },


    async loadBarrelDimensions() {
        try {
            const response = await this.apiCall('GET', this.config.apiEndpoints.barrelDimensions);
            this.state.barrelDimensions = response.data || response;
            this.populateBarrelDimensionSelect();
        } catch (error) {
            console.error('Error loading barrel dimensions:', error);
        }
    },

    populateBarrelDimensionSelect() {
        if (!this.elements.barrelDimensionSelect) return;
        const select = this.elements.barrelDimensionSelect;
        select.innerHTML = '<option value="">Selectează...</option>';
        this.state.barrelDimensions.forEach(dim => {
            const opt = document.createElement('option');
            opt.value = dim.id;
            opt.textContent = dim.label;
            select.appendChild(opt);
        });
    },

    async loadProductUnits() {
        if (this.state.isLoading) return;

        this.state.isLoading = true;
        this.showTableLoading();

        try {
            const response = await this.apiCall('GET', this.config.apiEndpoints.productUnits);
            this.state.productUnits = response.data || response;
            this.state.filteredData = [...this.state.productUnits];
            
            this.applyFilters();
            this.renderProductUnitsTable();
            
            console.log(`Loaded ${this.state.productUnits.length} product units`);
        } catch (error) {
            console.error('Error loading product units:', error);
            this.showError('Eroare la încărcarea configurărilor de unități');
            this.renderTableError('Eroare la încărcarea datelor');
        } finally {
            this.state.isLoading = false;
        }
    },

    // ===== TABLE RENDERING =====
    renderProductUnitsTable() {
        if (!this.elements.productUnitsBody) return;

        const tbody = this.elements.productUnitsBody;
        
        if (this.state.filteredData.length === 0) {
            this.renderEmptyTable();
            return;
        }

        tbody.innerHTML = this.state.filteredData.map(unit => `
            <tr data-id="${unit.id}">
                <td>
                    <div class="product-info">
                        <strong>${this.escapeHtml(unit.product_name)}</strong>
                        <small class="text-muted">${this.escapeHtml(unit.product_code || '')}</small>
                    </div>
                </td>
                <td><code>${this.escapeHtml(unit.product_code || '-')}</code></td>
                <td>
                    <span class="badge badge-primary">${this.escapeHtml(unit.unit_code)}</span>
                    <small class="text-muted d-block">${this.escapeHtml(unit.unit_name)}</small>
                </td>
                <td><strong>${unit.weight_per_unit} kg</strong></td>
                <td>${unit.volume_per_unit ? unit.volume_per_unit + ' L' : '-'}</td>
                <td>
                    <div class="properties-list">
                        ${unit.fragile ? '<span class="badge badge-warning">Fragil</span>' : ''}
                        ${unit.hazardous ? '<span class="badge badge-danger">Periculos</span>' : ''}
                        ${unit.temperature_controlled ? '<span class="badge badge-info">Temp Control</span>' : ''}
                        ${!unit.fragile && !unit.hazardous && !unit.temperature_controlled ? '<span class="text-muted">-</span>' : ''}
                    </div>
                </td>
                <td>${unit.max_items_per_parcel || '-'}</td>
                <td>
                    <span class="status-${unit.active ? 'active' : 'inactive'}">
                        ${unit.active ? 'Activ' : 'Inactiv'}
                    </span>
                </td>
                <td>
                    <div class="action-buttons">
                        <button class="btn btn-sm btn-secondary" 
                                onclick="ProductUnitsApp.editProductUnit(${unit.id})" 
                                title="Editează">
                            <span class="material-symbols-outlined">edit</span>
                        </button>
                        <button class="btn btn-sm btn-danger" 
                                onclick="ProductUnitsApp.deleteProductUnit(${unit.id})" 
                                title="Șterge">
                            <span class="material-symbols-outlined">delete</span>
                        </button>
                    </div>
                </td>
            </tr>
        `).join('');

        this.updateTableInfo();
    },

    renderEmptyTable() {
        if (!this.elements.productUnitsBody) return;

        this.elements.productUnitsBody.innerHTML = `
            <tr class="empty-row">
                <td colspan="9" class="text-center">
                    <div class="empty-state">
                        <span class="material-symbols-outlined">inventory_2</span>
                        <h3>Nu există configurări</h3>
                        <p>Nu au fost găsite configurări de unități pentru produse.</p>
                        <button class="btn btn-primary" onclick="ProductUnitsApp.openModal()">
                            <span class="material-symbols-outlined">add</span>
                            Adaugă Prima Configurare
                        </button>
                    </div>
                </td>
            </tr>
        `;

        this.updateTableInfo();
    },

    renderTableError(message) {
        if (!this.elements.productUnitsBody) return;

        this.elements.productUnitsBody.innerHTML = `
            <tr class="error-row">
                <td colspan="9" class="text-center">
                    <div class="error-state">
                        <span class="material-symbols-outlined">error</span>
                        <h3>Eroare la încărcare</h3>
                        <p>${this.escapeHtml(message)}</p>
                        <button class="btn btn-secondary" onclick="ProductUnitsApp.loadProductUnits()">
                            <span class="material-symbols-outlined">refresh</span>
                            Încearcă din nou
                        </button>
                    </div>
                </td>
            </tr>
        `;

        this.updateTableInfo();
    },

    showTableLoading() {
        if (!this.elements.productUnitsBody) return;

        this.elements.productUnitsBody.innerHTML = `
            <tr class="loading-row">
                <td colspan="9" class="text-center">
                    <div class="loading-spinner">
                        <span class="material-symbols-outlined spinning">progress_activity</span>
                        Încărcare date...
                    </div>
                </td>
            </tr>
        `;
    },

    updateTableInfo() {
        if (!this.elements.tableResultsCount) return;

        const total = this.state.productUnits.length;
        const filtered = this.state.filteredData.length;
        
        if (total === filtered) {
            this.elements.tableResultsCount.textContent = `${total} configurări`;
        } else {
            this.elements.tableResultsCount.textContent = `${filtered} din ${total} configurări`;
        }
    },

    // ===== FILTERING =====
    applyFilters() {
        if (!this.state.productUnits.length) return;

        const filters = {
            product: this.elements.productFilter?.value.toLowerCase().trim() || '',
            unit: this.elements.unitFilter?.value || '',
            status: this.elements.statusFilter?.value || ''
        };

        this.state.filters = filters;

        this.state.filteredData = this.state.productUnits.filter(unit => {
            // Product name filter
            if (filters.product && 
                !unit.product_name.toLowerCase().includes(filters.product) &&
                !unit.product_code.toLowerCase().includes(filters.product)) {
                return false;
            }

            // Unit type filter
            if (filters.unit && unit.unit_code !== filters.unit) {
                return false;
            }

            // Status filter
            if (filters.status) {
                const isActive = unit.active;
                if (filters.status === 'active' && !isActive) return false;
                if (filters.status === 'inactive' && isActive) return false;
            }

            return true;
        });

        this.renderProductUnitsTable();
        
        console.log(`Applied filters, showing ${this.state.filteredData.length} of ${this.state.productUnits.length} items`);
    },

    clearFilters() {
        // Clear filter inputs
        if (this.elements.productFilter) this.elements.productFilter.value = '';
        if (this.elements.unitFilter) this.elements.unitFilter.value = '';
        if (this.elements.statusFilter) this.elements.statusFilter.value = '';

        // Reset filtered data
        this.state.filteredData = [...this.state.productUnits];
        this.state.filters = { product: '', unit: '', status: '' };

        this.renderProductUnitsTable();
        
        console.log('Filters cleared');
    },

    // ===== MODAL MANAGEMENT =====
    openModal(productId = null) {
        if (!this.elements.modal) return;

        if (this.elements.pendingProductsModal && this.elements.pendingProductsModal.style.display === 'block') {
            this.closePendingProductsModal();
        }


        // Reset search inputs
        if (this.elements.productIdInput) this.elements.productIdInput.value = '';
        if (this.elements.productSearchInput) this.elements.productSearchInput.value = '';
        if (this.elements.productSearchResults) this.elements.productSearchResults.innerHTML = '';
        if (this.elements.productSearchResults) this.elements.productSearchResults.classList.remove('show');

        if (this.state.barrelDimensions.length === 0) {
            this.loadBarrelDimensions();
        }

        // Reset form
        if (this.elements.modalForm) {
            this.elements.modalForm.reset();
        }

        if (this.elements.barrelDimensionSelect) {
            this.elements.barrelDimensionSelect.value = '';
        }

        if (productId) {
            const prod = this.state.products.find(p => p.id == productId);
            if (prod) {
                this.selectProduct(prod.id, prod.name, 'product');
            }
        }

        // Show modal
        this.elements.modal.style.display = 'block';
        document.body.style.overflow = 'hidden';

        console.log('Modal opened');
    },

    closeModal() {
        if (!this.elements.modal) return;

        this.elements.modal.style.display = 'none';
        document.body.style.overflow = '';

        // Reset form
        if (this.elements.modalForm) {
            this.elements.modalForm.reset();
        }

        if (this.elements.barrelDimensionSelect) {
            this.elements.barrelDimensionSelect.value = '';
        }
        if (this.elements.productSearchResults) {
            this.elements.productSearchResults.innerHTML = '';
            this.elements.productSearchResults.classList.remove('show');
        }

        console.log('Modal closed');
    },

    // ===== FORM HANDLING =====
    async handleProductUnitSubmit(event) {
        event.preventDefault();
        
        const formData = new FormData(event.target);
        const data = {
            product_id: formData.get('product_id'),
            unit_type_id: formData.get('unit_type_id'),
            weight_per_unit: formData.get('weight_per_unit'),
            volume_per_unit: formData.get('volume_per_unit') || null,
            dimensions_length: formData.get('dimensions_length') || null,
            dimensions_width: formData.get('dimensions_width') || null,
            dimensions_height: formData.get('dimensions_height') || null,
            max_stack_height: formData.get('max_stack_height') || 1,
            packaging_cost: formData.get('packaging_cost') || 0,
            fragile: formData.has('fragile'),
            hazardous: formData.has('hazardous'),
            temperature_controlled: formData.has('temperature_controlled'),
            active: formData.has('active')
        };

        // Validate required fields
        if (!data.product_id || !data.unit_type_id || !data.weight_per_unit) {
            this.showError('Vă rugăm să completați toate câmpurile obligatorii');
            return;
        }

        this.showLoading();

        try {
            const response = await this.apiCall('POST', this.config.apiEndpoints.productUnits, data);
            
            if (response.success || response.id) {
                this.showSuccess('Configurarea a fost salvată cu succes!');
                this.closeModal();
                await this.loadProductUnits();
                await this.loadStatistics();
            } else {
                throw new Error(response.error || 'Eroare la salvarea configurării');
            }
        } catch (error) {
            console.error('Error saving product unit:', error);
            this.showError(error.message || 'Eroare la salvarea configurării');
        } finally {
            this.hideLoading();
        }
    },

    async searchProducts(query, context = 'product') {
        const resultsEl = this.elements[`${context}Results`];
        if (!resultsEl) return;
        if (!query || query.length < 2) {
            this.hideProductResults(context);
            return;
        }
        try {
            const url = `${this.config.apiEndpoints.products}?search=${encodeURIComponent(query)}&limit=50`;
            const resp = await fetch(url);
            const data = await resp.json();
            if (resp.ok && Array.isArray(data)) {
                this.displayProductResults(data, context);
            }
        } catch (err) {
            console.error('Product search error', err);
        }
    },

    displayProductResults(products, context = 'product') {
        const container = this.elements[`${context}Results`];
        if (!container) return;
        if (products.length === 0) {
            container.innerHTML = '<div class="seller-search-item">Nu s-au găsit produse</div>';
            container.classList.add('show');
            return;
        }
        container.innerHTML = products.map((p, idx) => `
            <div class="seller-search-item" data-id="${p.id}" data-name="${this.escapeHtml(p.name)}" data-index="${idx}">
                <span class="seller-item-name">${this.escapeHtml(p.name)}</span>
                <span class="seller-item-details">${this.escapeHtml(p.code)}</span>
            </div>
        `).join('');
        container.classList.add('show');
        container.querySelectorAll('.seller-search-item').forEach(item => {
            item.addEventListener('click', () => {
                const id = item.getAttribute('data-id');
                const name = item.getAttribute('data-name');
                this.selectProduct(id, name, context);
            });
        });
    },

    selectProduct(id, name, context = 'product') {
        const idInput = this.elements[`${context}Id`];
        const searchInput = this.elements[`${context}Search`];
        if (idInput) idInput.value = id;
        if (searchInput) searchInput.value = name;
        this.hideProductResults(context);
    },

    hideProductResults(context = 'product') {
        const resultsEl = this.elements[`${context}Results`];
        if (resultsEl) {
            resultsEl.innerHTML = '';
            resultsEl.classList.remove('show');
        }
    },

    async deleteProductUnit(id) {
        if (!confirm('Sunteți sigur că doriți să ștergeți această configurare?')) {
            return;
        }

        this.showLoading();

        try {
            const response = await this.apiCall('DELETE', `${this.config.apiEndpoints.productUnits}?id=${id}`);
            
            if (response.success) {
                this.showSuccess('Configurarea a fost ștearsă cu succes!');
                await this.loadProductUnits();
                await this.loadStatistics();
            } else {
                throw new Error(response.error || 'Eroare la ștergerea configurării');
            }
        } catch (error) {
            console.error('Error deleting product unit:', error);
            this.showError(error.message || 'Eroare la ștergerea configurării');
        } finally {
            this.hideLoading();
        }
    },

    // ===== CARGUS CONFIGURATION =====
    async loadCargusConfiguration() {
        try {
            const response = await this.apiCall('GET', this.config.apiEndpoints.cargusConfig);
            const config = response.data || response;

            // Populate form fields
            if (this.elements.cargusConfigForm) {
                Object.keys(config).forEach(key => {
                    const input = this.elements.cargusConfigForm.querySelector(`[name="${key}"]`);
                    if (input) {
                        if (input.type === 'checkbox') {
                            input.checked = config[key];
                        } else {
                            input.value = config[key] || '';
                        }
                    }
                });
            }

            console.log('Cargus configuration loaded');
        } catch (error) {
            console.error('Error loading Cargus configuration:', error);
        }
    },

    async saveCargusConfiguration() {
        if (!this.elements.cargusConfigForm) return;

        const formData = new FormData(this.elements.cargusConfigForm);
        const data = {};

        // Process form data
        for (const [key, value] of formData.entries()) {
            const input = this.elements.cargusConfigForm.querySelector(`[name="${key}"]`);
            if (input.type === 'checkbox') {
                data[key] = input.checked;
            } else if (input.type === 'number') {
                data[key] = parseFloat(value) || 0;
            } else {
                data[key] = value;
            }
        }

        // Handle unchecked checkboxes
        this.elements.cargusConfigForm.querySelectorAll('input[type="checkbox"]').forEach(checkbox => {
            if (!formData.has(checkbox.name)) {
                data[checkbox.name] = false;
            }
        });

        this.showLoading();

        try {
            const response = await this.apiCall('POST', this.config.apiEndpoints.cargusConfig, data);
            
            if (response.success) {
                this.showConfigAlert('Configurările au fost salvate cu succes!');
            } else {
                throw new Error(response.error || 'Eroare la salvarea configurării');
            }
        } catch (error) {
            console.error('Error saving Cargus configuration:', error);
            this.showError(error.message || 'Eroare la salvarea configurării');
        } finally {
            this.hideLoading();
        }
    },

    async testCargusConnection() {
        this.showLoading();

        try {
            const response = await this.apiCall('GET', this.config.apiEndpoints.testCargus);
            
            if (response.success) {
                const message = `✅ Conexiunea la Cargus este funcțională!\n\nToken valabil până: ${response.token_expiry || 'N/A'}`;
                alert(message);
            } else {
                const message = `❌ Eroare la conexiunea cu Cargus:\n${response.error}`;
                alert(message);
            }
        } catch (error) {
            console.error('Error testing Cargus connection:', error);
            alert(`❌ Eroare la testarea conexiunii:\n${error.message}`);
        } finally {
            this.hideLoading();
        }
    },

    showConfigAlert(message) {
        if (!this.elements.configAlert) return;

        this.elements.configAlert.textContent = message;
        this.elements.configAlert.style.display = 'flex';

        setTimeout(() => {
            this.elements.configAlert.style.display = 'none';
        }, 5000);
    },

    // ===== UTILITY FUNCTIONS =====
    async apiCall(method, url, data = null) {
        const options = {
            method,
            headers: {
                'Content-Type': 'application/json',
                'X-CSRF-Token': document.querySelector('meta[name="csrf-token"]')?.getAttribute('content') || ''
            },
            credentials: 'same-origin'
        };

        if (data && method !== 'GET') {
            options.body = JSON.stringify(data);
        }

        const response = await fetch(url, options);
        const contentType = response.headers.get('content-type') || '';
        const rawText = await response.text();

        if (!response.ok) {
            let errorData;
            try {
                errorData = JSON.parse(rawText);
            } catch (_) {
                errorData = { error: rawText || `HTTP ${response.status}` };
            }
            throw new Error(errorData.error || `HTTP ${response.status}`);
        }

        if (contentType.includes('application/json')) {
            try {
                return JSON.parse(rawText);
            } catch (e) {
                throw new Error('Invalid JSON response');
            }
        }

        throw new Error('Invalid JSON response');
    },

    debounce(func, wait) {
        let timeout;
        return function executedFunction(...args) {
            const later = () => {
                clearTimeout(timeout);
                func(...args);
            };
            clearTimeout(timeout);
            timeout = setTimeout(later, wait);
        };
    },

    escapeHtml(text) {
        const map = {
            '&': '&amp;',
            '<': '&lt;',
            '>': '&gt;',
            '"': '&quot;',
            "'": '&#039;'
        };
        return text.replace(/[&<>"']/g, (m) => map[m]);
    },

    showLoading() {
        if (this.elements.loadingOverlay) {
            this.elements.loadingOverlay.style.display = 'flex';
        }
    },

    hideLoading() {
        if (this.elements.loadingOverlay) {
            this.elements.loadingOverlay.style.display = 'none';
        }
    },

    showSuccess(message) {
        // Use existing notification system or simple alert
        alert(`✅ ${message}`);
    },

    showError(message) {
        alert(`❌ ${message}`);
    },

    showInfo(message) {
        alert(`ℹ️ ${message}`);
    },

    setupPeriodicRefresh() {
        // Refresh statistics periodically
        setInterval(() => {
            if (document.visibilityState === 'visible') {
                this.loadStatistics();
            }
        }, this.config.refreshInterval);
    },

    async editProductUnit(id) {
        
    this.showLoading();
    
    try {
        // Get product unit data
        const productUnit = this.state.productUnits.find(pu => pu.id === parseInt(id));
        
        if (!productUnit) {
            // If not in state, fetch from API
            const response = await this.apiCall('GET', `${this.config.apiEndpoints.productUnits}?id=${id}`);
            if (!response || response.length === 0) {
                throw new Error('Product unit not found');
            }
            productUnit = response[0];
        }

        // Show edit modal
        this.showEditProductUnitModal(productUnit);
        
    } catch (error) {
        console.error('Error loading product unit for edit:', error);
        this.showError('Eroare la încărcarea datelor pentru editare');
    } finally {
        this.hideLoading();
    }
},

showEditProductUnitModal(productUnit) {
    // Create modal if it doesn't exist
    if (!document.getElementById('editProductUnitModal')) {
        this.createEditProductUnitModal();
    }
    
    // Populate form
    document.getElementById('edit-product-unit-id').value = productUnit.id;
    document.getElementById('edit-weight-per-unit').value = productUnit.weight_per_unit;
    document.getElementById('edit-volume-per-unit').value = productUnit.volume_per_unit || '';
    document.getElementById('edit-dimensions-length').value = productUnit.dimensions?.length || '';
    document.getElementById('edit-dimensions-width').value = productUnit.dimensions?.width || '';
    document.getElementById('edit-dimensions-height').value = productUnit.dimensions?.height || '';
    document.getElementById('edit-max-stack-height').value = productUnit.max_stack_height || 1;
    document.getElementById('edit-packaging-cost').value = productUnit.packaging_cost || 0;
    
    // Checkboxes
    document.getElementById('edit-fragile').checked = productUnit.fragile || false;
    document.getElementById('edit-hazardous').checked = productUnit.hazardous || false;
    document.getElementById('edit-temperature-controlled').checked = productUnit.temperature_controlled || false;
    document.getElementById('edit-active').checked = productUnit.active !== false;
    
    // Show product info
    document.getElementById('edit-product-info').textContent = 
        `${productUnit.product_name} (${productUnit.product_code}) - ${productUnit.unit_name}`;
    
    // Show modal
    document.getElementById('editProductUnitModal').style.display = 'flex';
    document.body.style.overflow = 'hidden';
},

createEditProductUnitModal() {
    const modalHtml = `
        <div class="modal" id="editProductUnitModal" style="display: none;">
            <div class="modal-dialog">
                <div class="modal-content">
                    <div class="modal-header">
                        <h3><span class="material-symbols-outlined">edit</span> Editează Configurare Produs</h3>
                        <button class="modal-close" onclick="ProductUnitsApp.closeEditModal()">
                            <span class="material-symbols-outlined">close</span>
                        </button>
                    </div>
                    <form id="editProductUnitForm" onsubmit="ProductUnitsApp.handleEditSubmit(event)">
                        <div class="modal-body">
                            <input type="hidden" id="edit-product-unit-id" name="id">
                            
                            <div class="form-group">
                                <label>Produs</label>
                                <div class="form-info" id="edit-product-info"></div>
                            </div>
                            
                            <div class="form-row">
                                <div class="form-group">
                                    <label for="edit-weight-per-unit">Greutate per unitate <span class="required">*</span></label>
                                    <div class="input-group">
                                        <input type="number" id="edit-weight-per-unit" name="weight_per_unit" 
                                               step="0.001" min="0" class="form-control" required>
                                        <span class="input-group-text">kg</span>
                                    </div>
                                </div>
                                <div class="form-group">
                                    <label for="edit-volume-per-unit">Volum per unitate</label>
                                    <div class="input-group">
                                        <input type="number" id="edit-volume-per-unit" name="volume_per_unit" 
                                               step="0.001" min="0" class="form-control">
                                        <span class="input-group-text">L</span>
                                    </div>
                                </div>
                            </div>
                            
                            <div class="form-row">
                                <div class="form-group">
                                    <label for="edit-dimensions-length">Lungime</label>
                                    <div class="input-group">
                                        <input type="number" id="edit-dimensions-length" name="dimensions_length" 
                                               step="0.1" min="0" class="form-control">
                                        <span class="input-group-text">cm</span>
                                    </div>
                                </div>
                                <div class="form-group">
                                    <label for="edit-dimensions-width">Lățime</label>
                                    <div class="input-group">
                                        <input type="number" id="edit-dimensions-width" name="dimensions_width" 
                                               step="0.1" min="0" class="form-control">
                                        <span class="input-group-text">cm</span>
                                    </div>
                                </div>
                                <div class="form-group">
                                    <label for="edit-dimensions-height">Înălțime</label>
                                    <div class="input-group">
                                        <input type="number" id="edit-dimensions-height" name="dimensions_height" 
                                               step="0.1" min="0" class="form-control">
                                        <span class="input-group-text">cm</span>
                                    </div>
                                </div>
                            </div>
                            
                            <div class="form-row">
                                <div class="form-group">
                                    <label for="edit-max-stack-height">Înălțime maximă stivă</label>
                                    <input type="number" id="edit-max-stack-height" name="max_stack_height" 
                                           min="1" max="50" class="form-control" value="1">
                                </div>
                                <div class="form-group">
                                    <label for="edit-packaging-cost">Cost ambalare</label>
                                    <div class="input-group">
                                        <input type="number" id="edit-packaging-cost" name="packaging_cost" 
                                               step="0.01" min="0" class="form-control">
                                        <span class="input-group-text">RON</span>
                                    </div>
                                </div>
                            </div>
                            
                            <div class="form-section">
                                <h4>Proprietăți Speciale</h4>
                                <div class="checkbox-grid">
                                    <label class="form-check">
                                        <input type="checkbox" id="edit-fragile" name="fragile">
                                        <span class="checkmark"></span>
                                        <span class="check-label">
                                            <span class="material-symbols-outlined">warning</span>
                                            Fragil
                                        </span>
                                    </label>
                                    <label class="form-check">
                                        <input type="checkbox" id="edit-hazardous" name="hazardous">
                                        <span class="checkmark"></span>
                                        <span class="check-label">
                                            <span class="material-symbols-outlined">dangerous</span>
                                            Periculos
                                        </span>
                                    </label>
                                    <label class="form-check">
                                        <input type="checkbox" id="edit-temperature-controlled" name="temperature_controlled">
                                        <span class="checkmark"></span>
                                        <span class="check-label">
                                            <span class="material-symbols-outlined">thermostat</span>
                                            Controlat termic
                                        </span>
                                    </label>
                                    <label class="form-check">
                                        <input type="checkbox" id="edit-active" name="active">
                                        <span class="checkmark"></span>
                                        <span class="check-label">
                                            <span class="material-symbols-outlined">check_circle</span>
                                            Activ
                                        </span>
                                    </label>
                                </div>
                            </div>
                        </div>
                        <div class="modal-footer">
                            <button type="button" class="btn btn-secondary" onclick="ProductUnitsApp.closeEditModal()">Anulează</button>
                            <button type="submit" class="btn btn-primary">
                                <span class="material-symbols-outlined">save</span>
                                Actualizează
                            </button>
                        </div>
                    </form>
                </div>
            </div>
        </div>
    `;
    
    document.body.insertAdjacentHTML('beforeend', modalHtml);
},

async handleEditSubmit(event) {
    event.preventDefault();
    
    const formData = new FormData(event.target);
    const data = {
        id: formData.get('id'),
        weight_per_unit: formData.get('weight_per_unit'),
        volume_per_unit: formData.get('volume_per_unit') || null,
        dimensions_length: formData.get('dimensions_length') || null,
        dimensions_width: formData.get('dimensions_width') || null,
        dimensions_height: formData.get('dimensions_height') || null,
        max_stack_height: formData.get('max_stack_height') || 1,
        packaging_cost: formData.get('packaging_cost') || 0,
        fragile: formData.has('fragile'),
        hazardous: formData.has('hazardous'),
        temperature_controlled: formData.has('temperature_controlled'),
        active: formData.has('active')
    };

    if (!data.weight_per_unit) {
        this.showError('Greutatea per unitate este obligatorie');
        return;
    }

    this.showLoading();

    try {
        const response = await this.apiCall('PUT', this.config.apiEndpoints.productUnits, data);
        
        if (response.success) {
            this.showSuccess('Configurarea a fost actualizată cu succes!');
            this.closeEditModal();
            await this.loadProductUnits();
            await this.loadStatistics();
        } else {
            throw new Error(response.error || 'Eroare la actualizarea configurării');
        }
    } catch (error) {
        console.error('Error updating product unit:', error);
        this.showError(error.message || 'Eroare la actualizarea configurării');
    } finally {
        this.hideLoading();
    }
},

closeEditModal() {
    const modal = document.getElementById('editProductUnitModal');
    if (modal) {
        modal.style.display = 'none';
        document.body.style.overflow = '';
        // Reset form
        const form = modal.querySelector('form');
        if (form) form.reset();
    }
},

// ===== MISSING UNIT TYPES EDIT FUNCTIONALITY =====
async editUnitType(id) {
    console.log(`Editing unit type: ${id}`);
    
    try {
        this.showLoading();
        
        // Get unit type data from API
        const response = await this.apiCall('GET', `${this.config.apiEndpoints.unitTypes || baseUrl + '/api/unit_types.php'}?id=${id}`);
        const unitType = Array.isArray(response) ? response.find(ut => ut.id === parseInt(id)) : response;
        
        if (!unitType) {
            throw new Error('Unit type not found');
        }
        
        this.showEditUnitTypeModal(unitType);
        
    } catch (error) {
        console.error('Error loading unit type:', error);
        this.showError('Eroare la încărcarea tipului de unitate pentru editare');
    } finally {
        this.hideLoading();
    }
},

showEditUnitTypeModal(unitType) {
    // Create modal if it doesn't exist
    if (!document.getElementById('editUnitTypeModal')) {
        this.createEditUnitTypeModal();
    }
    
    // Populate form
    document.getElementById('edit-unit-type-id').value = unitType.id;
    document.getElementById('edit-unit-code').value = unitType.unit_code;
    document.getElementById('edit-unit-name').value = unitType.unit_name;
    document.getElementById('edit-base-type').value = unitType.base_type;
    document.getElementById('edit-default-weight').value = unitType.default_weight_per_unit;
    document.getElementById('edit-packaging-type').value = unitType.packaging_type || 'standard';
    document.getElementById('edit-max-items-per-parcel').value = unitType.max_items_per_parcel || '';
    document.getElementById('edit-requires-separate-parcel').checked = unitType.requires_separate_parcel || false;
    document.getElementById('edit-unit-active').checked = unitType.active !== false;
    
    // Show modal
    document.getElementById('editUnitTypeModal').style.display = 'flex';
    document.body.style.overflow = 'hidden';
},

createEditUnitTypeModal() {
    const modalHtml = `
        <div class="modal" id="editUnitTypeModal" style="display: none;">
            <div class="modal-dialog">
                <div class="modal-content">
                    <div class="modal-header">
                        <h3><span class="material-symbols-outlined">edit</span> Editează Tip Unitate</h3>
                        <button class="modal-close" onclick="ProductUnitsApp.closeEditUnitTypeModal()">
                            <span class="material-symbols-outlined">close</span>
                        </button>
                    </div>
                    <form id="editUnitTypeForm" onsubmit="ProductUnitsApp.handleEditUnitTypeSubmit(event)">
                        <div class="modal-body">
                            <input type="hidden" id="edit-unit-type-id" name="id">
                            
                            <div class="form-row">
                                <div class="form-group">
                                    <label for="edit-unit-code">Cod Unitate</label>
                                    <input type="text" id="edit-unit-code" name="unit_code" class="form-control" readonly>
                                    <small class="form-help">Codul unității nu poate fi modificat</small>
                                </div>
                                <div class="form-group">
                                    <label for="edit-unit-name">Numele Unității <span class="required">*</span></label>
                                    <input type="text" id="edit-unit-name" name="unit_name" class="form-control" required maxlength="50">
                                </div>
                            </div>
                            
                            <div class="form-row">
                                <div class="form-group">
                                    <label for="edit-base-type">Tip de Bază <span class="required">*</span></label>
                                    <select id="edit-base-type" name="base_type" class="form-control" required>
                                        <option value="">Selectează tip</option>
                                        <option value="weight">Greutate</option>
                                        <option value="volume">Volum</option>
                                        <option value="count">Număr</option>
                                        <option value="length">Lungime</option>
                                        <option value="area">Suprafață</option>
                                    </select>
                                </div>
                                <div class="form-group">
                                    <label for="edit-default-weight">Greutate Implicită <span class="required">*</span></label>
                                    <div class="input-group">
                                        <input type="number" id="edit-default-weight" name="default_weight_per_unit" 
                                               step="0.001" min="0" class="form-control" required>
                                        <span class="input-group-text">kg</span>
                                    </div>
                                </div>
                            </div>
                            
                            <div class="form-row">
                                <div class="form-group">
                                    <label for="edit-packaging-type">Tip Ambalare</label>
                                    <select id="edit-packaging-type" name="packaging_type" class="form-control">
                                        <option value="standard">Standard</option>
                                        <option value="fragile">Fragil</option>
                                        <option value="liquid">Lichid</option>
                                        <option value="bulk">Vrac</option>
                                        <option value="custom">Personalizat</option>
                                    </select>
                                </div>
                                <div class="form-group">
                                    <label for="edit-max-items-per-parcel">Maxim pe Colet</label>
                                    <input type="number" id="edit-max-items-per-parcel" name="max_items_per_parcel" 
                                           min="1" max="1000" class="form-control">
                                    <small class="form-help">Lasă gol pentru nelimitat</small>
                                </div>
                            </div>
                            
                            <div class="form-section">
                                <h4>Proprietăți Speciale</h4>
                                <div class="checkbox-grid">
                                    <label class="form-check">
                                        <input type="checkbox" id="edit-requires-separate-parcel" name="requires_separate_parcel">
                                        <span class="checkmark"></span>
                                        <span class="check-label">
                                            <span class="material-symbols-outlined">package_2</span>
                                            Necesită colet separat
                                        </span>
                                    </label>
                                    <label class="form-check">
                                        <input type="checkbox" id="edit-unit-active" name="active">
                                        <span class="checkmark"></span>
                                        <span class="check-label">
                                            <span class="material-symbols-outlined">check_circle</span>
                                            Activ
                                        </span>
                                    </label>
                                </div>
                            </div>
                        </div>
                        <div class="modal-footer">
                            <button type="button" class="btn btn-secondary" onclick="ProductUnitsApp.closeEditUnitTypeModal()">Anulează</button>
                            <button type="submit" class="btn btn-primary">
                                <span class="material-symbols-outlined">save</span>
                                Actualizează
                            </button>
                        </div>
                    </form>
                </div>
            </div>
        </div>
    `;
    
    document.body.insertAdjacentHTML('beforeend', modalHtml);
},

async handleEditUnitTypeSubmit(event) {
    event.preventDefault();
    
    const formData = new FormData(event.target);
    const data = {
        id: formData.get('id'),
        unit_name: formData.get('unit_name'),
        base_type: formData.get('base_type'),
        default_weight_per_unit: formData.get('default_weight_per_unit'),
        packaging_type: formData.get('packaging_type'),
        max_items_per_parcel: formData.get('max_items_per_parcel') || null,
        requires_separate_parcel: formData.has('requires_separate_parcel'),
        active: formData.has('active')
    };

    if (!data.unit_name || !data.base_type) {
        this.showError('Numele unității și tipul de bază sunt obligatorii');
        return;
    }

    this.showLoading();

    try {
        const response = await this.apiCall('PUT', this.config.apiEndpoints.unitTypes || baseUrl + '/api/unit_types.php', data);
        
        if (response.success) {
            this.showSuccess('Tipul de unitate a fost actualizat cu succes!');
            this.closeEditUnitTypeModal();
            // Refresh the unit types tab if it's active
            if (this.state.currentTab === 'unit-types') {
                await this.loadUnitTypes();
            }
        } else {
            throw new Error(response.error || 'Eroare la actualizarea tipului de unitate');
        }
    } catch (error) {
        console.error('Error updating unit type:', error);
        this.showError(error.message || 'Eroare la actualizarea tipului de unitate');
    } finally {
        this.hideLoading();
    }
},

closeEditUnitTypeModal() {
    const modal = document.getElementById('editUnitTypeModal');
    if (modal) {
        modal.style.display = 'none';
        document.body.style.overflow = '';
        const form = modal.querySelector('form');
        if (form) form.reset();
    }
},

// ===== MISSING PACKAGING RULES EDIT/DELETE FUNCTIONALITY =====
async editPackagingRule(id) {
    console.log(`Editing packaging rule: ${id}`);
    
    try {
        this.showLoading();
        
        // Get packaging rule data from API
        const response = await this.apiCall('GET', `${this.config.apiEndpoints.packagingRules || baseUrl + '/api/packaging_rules.php'}?id=${id}`);
        const packagingRule = Array.isArray(response) ? response.find(pr => pr.id === parseInt(id)) : response;
        
        if (!packagingRule) {
            throw new Error('Packaging rule not found');
        }
        
        this.showEditPackagingRuleModal(packagingRule);
        
    } catch (error) {
        console.error('Error loading packaging rule:', error);
        this.showError('Eroare la încărcarea regulii de ambalare pentru editare');
    } finally {
        this.hideLoading();
    }
},

async deletePackagingRule(id, ruleName) {
    if (!confirm(`Sunteți sigur că doriți să ștergeți regula "${ruleName}"?`)) {
        return;
    }

    this.showLoading();

    try {
        const response = await this.apiCall('DELETE', `${this.config.apiEndpoints.packagingRules || baseUrl + '/api/packaging_rules.php'}?id=${id}`);
        
        if (response.success) {
            this.showSuccess('Regula de ambalare a fost ștearsă cu succes!');
            // Refresh the packaging rules tab if it's active
            if (this.state.currentTab === 'packaging-rules') {
                await this.loadPackagingRules();
            }
        } else {
            throw new Error(response.error || 'Eroare la ștergerea regulii de ambalare');
        }
    } catch (error) {
        console.error('Error deleting packaging rule:', error);
        this.showError(error.message || 'Eroare la ștergerea regulii de ambalare');
    } finally {
        this.hideLoading();
    }
},

// ===== UTILITY FUNCTIONS TO ADD =====
async apiCall(method, url, data = null) {
    const options = {
        method: method,
        headers: {
            'Content-Type': 'application/json',
            'X-Requested-With': 'XMLHttpRequest'
        }
    };

    if (data && (method === 'POST' || method === 'PUT')) {
        options.body = JSON.stringify(data);
    }

    const response = await fetch(url, options);
    
    if (!response.ok) {
        throw new Error(`HTTP error! status: ${response.status}`);
    }

    return await response.json();
},

showLoading() {
    // Add loading indicator if it doesn't exist
    if (!document.getElementById('loadingIndicator')) {
        const loadingHtml = `
            <div id="loadingIndicator" class="loading-overlay" style="display: none;">
                <div class="loading-content">
                    <div class="loading-spinner"></div>
                    <p>Se încarcă...</p>
                </div>
            </div>
        `;
        document.body.insertAdjacentHTML('beforeend', loadingHtml);
    }
    
    document.getElementById('loadingIndicator').style.display = 'flex';
},

hideLoading() {
    const loading = document.getElementById('loadingIndicator');
    if (loading) {
        loading.style.display = 'none';
    }
},

showSuccess(message) {
    this.showNotification(message, 'success');
},

showError(message) {
    this.showNotification(message, 'error');
},

showNotification(message, type = 'info') {
    const notification = document.createElement('div');
    notification.className = `notification notification-${type}`;
    notification.innerHTML = `
        <span class="material-symbols-outlined">
            ${type === 'success' ? 'check_circle' : 
              type === 'error' ? 'error' : 'info'}
        </span>
        <span>${message}</span>
        <button class="notification-close" onclick="this.parentElement.remove()">
            <span class="material-symbols-outlined">close</span>
        </button>
    `;

    if (!document.getElementById('notificationContainer')) {
        const container = document.createElement('div');
        container.id = 'notificationContainer';
        container.className = 'notification-container';
        document.body.appendChild(container);
    }

    document.getElementById('notificationContainer').appendChild(notification);

    // Auto-remove after 5 seconds
    setTimeout(() => {
        if (notification.parentElement) {
            notification.remove();
        }
    }, 5000);
},

    // ===== STOCK MANAGEMENT FUNCTIONS =====
    async loadStockSettings() {
        if (!this.elements.stockSettingsBody) return;
        this.elements.stockSettingsBody.innerHTML = `
            <tr class="loading-row"><td colspan="8" class="text-center">
                <div class="loading-spinner">
                    <span class="material-symbols-outlined spinning">progress_activity</span>
                    Încărcare date...
                </div>
            </td></tr>`;
        try {
            const params = new URLSearchParams({
                search: this.state.stockSearch,
                limit: this.state.stockPagination.limit,
                offset: this.state.stockPagination.offset
            });
            const url = `${this.config.apiEndpoints.stockSettings}?${params.toString()}`;
            const response = await this.apiCall('GET', url);
            this.state.stockSettings = response.data || [];
            this.state.stockPagination.total = response.total || 0;
            this.state.stockPagination.has_next = response.pagination?.has_next || false;
            this.renderStockSettingsTable();
            this.renderStockPagination();
        } catch (error) {
            console.error('Error loading stock settings:', error);
            this.elements.stockSettingsBody.innerHTML = '<tr><td colspan="8" class="text-center">Eroare la încărcare</td></tr>';
            if (this.elements.stockPagination) {
                this.elements.stockPagination.innerHTML = '';
            }
        }
    },

    renderStockSettingsTable() {
        if (!this.elements.stockSettingsBody) return;
        const tbody = this.elements.stockSettingsBody;
        if (!this.state.stockSettings.length) {
            tbody.innerHTML = '<tr><td colspan="8" class="text-center">Nu există setări</td></tr>';
            return;
        }
        tbody.innerHTML = this.state.stockSettings.map(s => `
            <tr>
                <td><strong>${this.escapeHtml(s.product_name)}</strong><br><small>${this.escapeHtml(s.sku)}</small></td>
                <td>${this.escapeHtml(s.supplier_name || 'Neasignat')}</td>
                <td>${s.current_stock}</td>
                <td>${s.min_stock_level}</td>
                <td>${s.min_order_quantity}</td>
                <td>${s.auto_order_enabled ? '<span class="badge badge-success">Activă</span>' : '<span class="badge badge-secondary">Inactivă</span>'}</td>
                <td>${s.last_auto_order_date || '-'}</td>
                <td><button class="btn btn-sm btn-secondary" onclick="ProductUnitsApp.editStockSetting(${s.product_id})"><span class="material-symbols-outlined">edit</span></button></td>
            </tr>
        `).join('');
    },

    renderStockPagination() {
        if (!this.elements.stockPagination) return;
        const { limit, offset, total, has_next } = this.state.stockPagination;
        if (total === 0) {
            this.elements.stockPagination.innerHTML = '';
            return;
        }
        const start = total === 0 ? 0 : offset + 1;
        const end = Math.min(offset + limit, total);
        const prevDisabled = offset === 0 ? 'disabled' : '';
        const nextDisabled = !has_next ? 'disabled' : '';
        this.elements.stockPagination.innerHTML = `
            <div class="pagination-info">Afișare ${start}-${end} din ${total}</div>
            <div class="pagination-controls">
                <button class="btn btn-secondary prev-page" ${prevDisabled}>Anterior</button>
                <button class="btn btn-secondary next-page" ${nextDisabled}>Următor</button>
            </div>
        `;
    },

    openStockModal(productId = null) {
        if (!this.elements.stockSettingsModal) return;
        this.elements.stockSettingsForm.reset();

        if (this.state.products.length === 0) {
            this.loadProducts();
        }
        if (this.elements.stockProductId) this.elements.stockProductId.value = '';
        if (this.elements.stockProductSearch) this.elements.stockProductSearch.value = '';
        if (this.elements.stockProductResults) this.elements.stockProductResults.innerHTML = '';

        if (productId) {
            const prod = this.state.products.find(p => p.id == productId);
            if (prod) {
                this.selectProduct(prod.id, prod.name, 'stockProduct');
            }
        }

        this.elements.stockSettingsModal.style.display = 'block';
        document.body.style.overflow = 'hidden';
    },

    closeStockModal() {
        if (!this.elements.stockSettingsModal) return;
        this.elements.stockSettingsModal.style.display = 'none';
        document.body.style.overflow = '';
        if (this.elements.stockProductId) this.elements.stockProductId.value = '';
        if (this.elements.stockProductSearch) this.elements.stockProductSearch.value = '';
        if (this.elements.stockProductResults) this.elements.stockProductResults.innerHTML = '';
    },

    async saveStockSettings() {
        const data = {
            product_id: this.elements.stockProductId.value,
            min_stock_level: this.elements.minStockLevel.value,
            min_order_quantity: this.elements.minOrderQty.value,
            auto_order_enabled: this.elements.autoOrderEnabled.checked
        };
        try {
            const response = await this.apiCall('POST', this.config.apiEndpoints.stockSettings, data);
            if (response.success) {
                this.closeStockModal();
                this.loadStockSettings();
                this.showSuccess('Setările au fost salvate');
            } else {
                throw new Error(response.error || 'Eroare la salvare');
            }
        } catch (e) {
            console.error('saveStockSettings error', e);
            this.showError(e.message);
        }
    },

    editStockSetting(productId) {
        const setting = this.state.stockSettings.find(s => s.product_id === productId);
        if (!setting) return;
        this.openStockModal();
        const prod = this.state.products.find(p => p.id == productId);
        if (prod) {
            this.selectProduct(prod.id, prod.name, 'stockProduct');
        }
        this.elements.minStockLevel.value = setting.min_stock_level;
        this.elements.minOrderQty.value = setting.min_order_quantity;
        this.elements.autoOrderEnabled.checked = setting.auto_order_enabled;
        this.elements.assignedSupplier.textContent = setting.supplier_name || 'Neasignat';
        this.elements.currentStockInfo.textContent = setting.current_stock;
    },
openPendingProductsModal() {
        if (!this.elements.pendingProductsModal) return;
        if (this.state.products.length === 0) {
            this.loadProducts();
        }
        const pending = this.state.products.filter(p => p.configured_units === 0);
        this.state.pendingList = pending;
        this.state.pendingPagination.total = pending.length;
        this.state.pendingPagination.offset = 0;
<<<<<<< HEAD
        this.state.pendingSearch = '';
        if (this.elements.pendingSearchInput) this.elements.pendingSearchInput.value = '';
=======
>>>>>>> 775eabe5
        this.renderPendingProductsTable();
        this.renderPendingPagination();
        this.elements.pendingProductsModal.style.display = 'block';
        document.body.style.overflow = 'hidden';
    },

    closePendingProductsModal() {
        if (!this.elements.pendingProductsModal) return;
        this.elements.pendingProductsModal.style.display = 'none';
        document.body.style.overflow = '';
        if (this.elements.pendingProductsList) {
            this.elements.pendingProductsList.innerHTML = '';
        }
        this.state.pendingPagination.offset = 0;
        this.state.pendingPagination.total = 0;
<<<<<<< HEAD
        this.state.pendingSearch = '';
        if (this.elements.pendingSearchInput) this.elements.pendingSearchInput.value = '';
=======
>>>>>>> 775eabe5
        if (this.elements.pendingPagination) {
            this.elements.pendingPagination.innerHTML = '';
        }
    },

    renderPendingProductsTable() {
        if (!this.elements.pendingProductsList) return;
        const { offset, limit } = this.state.pendingPagination;
<<<<<<< HEAD
        let filtered = this.state.pendingList;
        if (this.state.pendingSearch) {
            const search = this.state.pendingSearch;
            filtered = filtered.filter(p =>
                p.name.toLowerCase().includes(search) ||
                p.code.toLowerCase().includes(search)
            );
        }
        this.state.pendingPagination.total = filtered.length;
        const slice = filtered.slice(offset, offset + limit);
=======
        const slice = this.state.pendingList.slice(offset, offset + limit);
>>>>>>> 775eabe5
        if (slice.length === 0) {
            this.elements.pendingProductsList.innerHTML = '<tr><td colspan="3" class="text-center">Toate produsele sunt configurate</td></tr>';
            return;
        }
        this.elements.pendingProductsList.innerHTML = slice.map(p => `
            <tr>
                <td>${this.escapeHtml(p.name)}</td>
                <td>${this.escapeHtml(p.code)}</td>
                <td><button class="btn btn-sm btn-primary" onclick="ProductUnitsApp.openModal(${p.id})">Configurează</button></td>
            </tr>
        `).join('');
    },

    renderPendingPagination() {
        if (!this.elements.pendingPagination) return;
        const { limit, offset, total } = this.state.pendingPagination;
        if (total <= limit) {
            this.elements.pendingPagination.innerHTML = '';
            return;
        }
        const start = total === 0 ? 0 : offset + 1;
        const end = Math.min(offset + limit, total);
        const prevDisabled = offset === 0 ? 'disabled' : '';
        const nextDisabled = offset + limit >= total ? 'disabled' : '';
        this.elements.pendingPagination.innerHTML = `
            <div class="pagination-info">Afișare ${start}-${end} din ${total}</div>
            <div class="pagination-controls">
                <button class="btn btn-secondary prev-page" ${prevDisabled}>Anterior</button>
                <button class="btn btn-secondary next-page" ${nextDisabled}>Următor</button>
            </div>
        `;
    },

};
// ===== INITIALIZATION =====
document.addEventListener('DOMContentLoaded', () => {
    ProductUnitsApp.init();
});

// Export for global access (if needed)
window.ProductUnitsApp = ProductUnitsApp;
window.editProductUnit = (id) => ProductUnitsApp.editProductUnit(id);
window.editUnitType = (id) => ProductUnitsApp.editUnitType(id);
window.editPackagingRule = (id) => ProductUnitsApp.editPackagingRule(id);
window.deletePackagingRule = (id, name) => ProductUnitsApp.deletePackagingRule(id, name);<|MERGE_RESOLUTION|>--- conflicted
+++ resolved
@@ -37,10 +37,7 @@
         stockPagination: { limit: 20, offset: 0, total: 0, has_next: false },
         pendingPagination: { limit: 20, offset: 0, total: 0, has_next: false },
         pendingList: [],
-<<<<<<< HEAD
         pendingSearch: '',
-=======
->>>>>>> 775eabe5
         stockSearch: '',
         barrelDimensions: [],
         filteredData: [],
@@ -86,10 +83,7 @@
             pendingProductsModal: document.getElementById('pendingProductsModal'),
             pendingProductsList: document.getElementById('pendingProductsList'),
             pendingPagination: document.getElementById('pendingPagination'),
-<<<<<<< HEAD
             pendingSearchInput: document.getElementById('pendingSearch'),
-=======
->>>>>>> 775eabe5
             pendingModalClose: document.querySelector('#pendingProductsModal .modal-close'),
             statusFilter: document.getElementById('statusFilter'),
             clearFilters: document.getElementById('clearFilters'),
@@ -1873,11 +1867,9 @@
         this.state.pendingList = pending;
         this.state.pendingPagination.total = pending.length;
         this.state.pendingPagination.offset = 0;
-<<<<<<< HEAD
         this.state.pendingSearch = '';
         if (this.elements.pendingSearchInput) this.elements.pendingSearchInput.value = '';
-=======
->>>>>>> 775eabe5
+
         this.renderPendingProductsTable();
         this.renderPendingPagination();
         this.elements.pendingProductsModal.style.display = 'block';
@@ -1893,11 +1885,9 @@
         }
         this.state.pendingPagination.offset = 0;
         this.state.pendingPagination.total = 0;
-<<<<<<< HEAD
         this.state.pendingSearch = '';
         if (this.elements.pendingSearchInput) this.elements.pendingSearchInput.value = '';
-=======
->>>>>>> 775eabe5
+
         if (this.elements.pendingPagination) {
             this.elements.pendingPagination.innerHTML = '';
         }
@@ -1906,7 +1896,6 @@
     renderPendingProductsTable() {
         if (!this.elements.pendingProductsList) return;
         const { offset, limit } = this.state.pendingPagination;
-<<<<<<< HEAD
         let filtered = this.state.pendingList;
         if (this.state.pendingSearch) {
             const search = this.state.pendingSearch;
@@ -1917,9 +1906,6 @@
         }
         this.state.pendingPagination.total = filtered.length;
         const slice = filtered.slice(offset, offset + limit);
-=======
-        const slice = this.state.pendingList.slice(offset, offset + limit);
->>>>>>> 775eabe5
         if (slice.length === 0) {
             this.elements.pendingProductsList.innerHTML = '<tr><td colspan="3" class="text-center">Toate produsele sunt configurate</td></tr>';
             return;
