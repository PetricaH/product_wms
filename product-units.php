--- conflicted
+++ resolved
@@ -338,10 +338,8 @@
                                 </tbody>
                             </table>
                         </div>
-<<<<<<< HEAD
                         <div id="labelPagination" class="pagination-wrapper"></div>
-=======
->>>>>>> 1bd9c59f
+
                     </div>
                 </div>
 
