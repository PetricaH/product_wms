(function () {
    const config = window.WAREHOUSE_RELOCATION_CONFIG || {};

    class AudioFeedback {
        constructor() {
            this.context = null;
        }

        get audioContext() {
            if (!window.AudioContext && !window.webkitAudioContext) {
                return null;
            }
            if (!this.context) {
                try {
                    this.context = new (window.AudioContext || window.webkitAudioContext)();
                } catch (err) {
                    this.context = null;
                }
            }
            return this.context;
        }

        play(type) {
            const ctx = this.audioContext;
            if (!ctx) {
                return;
            }
            const now = ctx.currentTime;
            const oscillator = ctx.createOscillator();
            const gainNode = ctx.createGain();
            oscillator.connect(gainNode);
            gainNode.connect(ctx.destination);

            switch (type) {
                case 'success':
                    oscillator.frequency.setValueAtTime(880, now);
                    gainNode.gain.setValueAtTime(0.2, now);
                    gainNode.gain.exponentialRampToValueAtTime(0.01, now + 0.2);
                    break;
                case 'error':
                    oscillator.frequency.setValueAtTime(220, now);
                    gainNode.gain.setValueAtTime(0.25, now);
                    gainNode.gain.exponentialRampToValueAtTime(0.01, now + 0.25);
                    break;
                default:
                    oscillator.frequency.setValueAtTime(440, now);
                    gainNode.gain.setValueAtTime(0.12, now);
                    gainNode.gain.exponentialRampToValueAtTime(0.01, now + 0.18);
            }

            oscillator.start(now);
            oscillator.stop(now + 0.3);
        }
    }

    class RelocationWorkflow {
        constructor(rootEl, options) {
            this.root = rootEl;
            this.options = options;
            this.audio = new AudioFeedback();
            this.currentTask = null;
            this.position = 0;
            this.total = Number(rootEl.dataset.total || 0);
            this.stepIndex = 0;
            this.scannerActive = false;
            this.manualMode = false;
            this.manualCallback = null;
            this.stepCompletion = {
                source: false,
                product: false,
                destination: false,
            };
<<<<<<< HEAD
            this.autoSubmitTimer = null;
=======
            this.scanBuffer = '';
            this.scanTimer = null;
>>>>>>> 13336737
            this.scannerPaused = false;

            this.elements = {
                progress: document.getElementById('mobileTaskProgress'),
                product: document.getElementById('taskProduct'),
                sku: document.getElementById('taskSku'),
                qty: document.getElementById('taskQty'),
                from: document.getElementById('taskFrom'),
                to: document.getElementById('taskTo'),
                stepTitle: document.getElementById('stepTitle'),
                stepStatus: document.getElementById('stepStatus'),
                expectedValue: document.getElementById('expectedValue'),
                scannerState: document.getElementById('scannerState'),
                manualEntry: document.getElementById('manualEntry'),
<<<<<<< HEAD
                manualLabel: document.getElementById('manualLabel'),
=======
>>>>>>> 13336737
                manualInput: document.getElementById('manualInput'),
                manualConfirm: document.getElementById('manualConfirm'),
                manualCancel: document.getElementById('manualCancel'),
                functionKeys: document.querySelectorAll('.function-key'),
                f1Action: document.getElementById('f1Action'),
                f2Action: document.getElementById('f2Action'),
                f3Action: document.getElementById('f3Action'),
                f4Action: document.getElementById('f4Action'),
                f5Action: document.getElementById('f5Action'),
<<<<<<< HEAD
=======
                scannerBuffer: document.getElementById('scannerBuffer'),
>>>>>>> 13336737
            };

            this.stepConfig = [
                {
                    id: 'select',
                    title: 'Pasul 0 - Selectare sarcină',
                    status: 'Folosiți F1 pentru a începe',
                    expectedKey: null,
                },
                {
                    id: 'source',
                    title: 'Pasul 1 - Scanare locație sursă',
                    status: 'Scanați locația sursă (F3)',
                    expectedKey: 'from_location',
                },
                {
                    id: 'product',
                    title: 'Pasul 2 - Verificare produs',
                    status: 'Scanați produsul corect (F3)',
                    expectedKey: 'product_sku',
                },
                {
                    id: 'destination',
                    title: 'Pasul 3 - Scanare destinație',
                    status: 'Scanați locația destinație (F3)',
                    expectedKey: 'to_location',
                },
                {
                    id: 'confirm',
                    title: 'Pasul 4 - Confirmare relocare',
                    status: 'Apăsați F1 pentru confirmare',
                    expectedKey: null,
                },
            ];

            this.bindEvents();
            this.restoreLocalTask();
            this.applyInitialTask();
            this.updateStepUI();
            this.updateFunctionBar();
        }

        bindEvents() {
            document.addEventListener('keydown', (event) => {
                if (!this.root.isConnected) {
                    return;
                }

<<<<<<< HEAD
=======
                if (this.handleScannerKey(event)) {
                    return;
                }

>>>>>>> 13336737
                if (event.repeat) {
                    return;
                }

                switch (event.key) {
                    case 'F1':
                        event.preventDefault();
                        this.handleF1();
                        break;
                    case 'F2':
                        event.preventDefault();
                        this.handleF2();
                        break;
                    case 'F3':
                        event.preventDefault();
                        this.handleF3();
                        break;
                    case 'F4':
                        event.preventDefault();
                        this.handleF4();
                        break;
                    case 'F5':
                        event.preventDefault();
                        this.handleF5();
                        break;
                    default:
                        break;
                }
            });

<<<<<<< HEAD
            if (this.elements.manualConfirm) {
                this.elements.manualConfirm.addEventListener('click', () => {
                    if (!this.elements.manualInput) {
                        return;
                    }
                    const value = this.elements.manualInput.value.trim();
                    if (value) {
                        this.handleCode(value, true);
                    }
                });
            }

            if (this.elements.manualCancel) {
                this.elements.manualCancel.addEventListener('click', () => {
                    this.toggleManualMode(false);
                });
            }

            if (this.elements.manualInput) {
                this.elements.manualInput.addEventListener('keydown', (event) => {
                    if (!this.scannerActive || this.manualMode) {
                        return;
                    }
                    if (event.key === 'Enter') {
                        event.preventDefault();
                        this.submitScannerInput();
                    }
                });

                this.elements.manualInput.addEventListener('input', () => {
                    if (!this.scannerActive || this.manualMode) {
                        return;
                    }
                    this.scheduleAutoSubmit();
=======
            this.elements.manualConfirm.addEventListener('click', () => {
                const value = this.elements.manualInput.value.trim();
                if (value) {
                    this.handleCode(value, true);
                }
            });

            this.elements.manualCancel.addEventListener('click', () => {
                this.toggleManualMode(false);
            });

            if (this.elements.scannerBuffer) {
                this.elements.scannerBuffer.addEventListener('blur', () => {
                    if (this.scannerActive && !this.scannerPaused) {
                        this.focusScannerBuffer();
                    }
>>>>>>> 13336737
                });
            }
        }

        applyInitialTask() {
            if (this.options.initialTask) {
                this.applyTaskPayload(this.options.initialTask);
            }
        }

        restoreLocalTask() {
            if (!window.localStorage) {
                return;
            }
            try {
                const raw = window.localStorage.getItem('relocation:lastTask');
                if (raw && !this.options.initialTask) {
                    const payload = JSON.parse(raw);
                    if (payload && payload.task) {
                        this.applyTaskPayload(payload);
                    }
                }
            } catch (err) {
                console.warn('Nu s-a putut restaura sarcina locală.', err);
            }
        }

        persistLocalTask(payload) {
            if (!window.localStorage) {
                return;
            }
            try {
                if (payload) {
                    window.localStorage.setItem('relocation:lastTask', JSON.stringify(payload));
                } else {
                    window.localStorage.removeItem('relocation:lastTask');
                }
            } catch (err) {
                console.warn('Nu s-a putut salva sarcina locală.', err);
            }
        }

        applyTaskPayload(payload) {
            if (!payload || !payload.task) {
                this.currentTask = null;
                this.position = 0;
                this.total = 0;
                this.manualMode = false;
<<<<<<< HEAD
                if (this.elements.manualEntry) {
                    this.elements.manualEntry.hidden = true;
                }
                if (this.elements.manualInput) {
                    this.elements.manualInput.value = '';
                    this.elements.manualInput.readOnly = true;
                }
=======
                this.elements.manualEntry.hidden = true;
                this.elements.manualInput.value = '';
>>>>>>> 13336737
                this.stopScanner();
                this.resetForNoTask();
                return;
            }

            this.currentTask = payload.task;
            this.position = payload.position || 0;
            this.total = payload.total || 0;
            this.stepIndex = 0;
            this.manualMode = false;
<<<<<<< HEAD
            if (this.elements.manualEntry) {
                this.elements.manualEntry.hidden = true;
            }
            if (this.elements.manualInput) {
                this.elements.manualInput.value = '';
                this.elements.manualInput.readOnly = true;
            }
=======
            this.elements.manualEntry.hidden = true;
            this.elements.manualInput.value = '';
>>>>>>> 13336737
            this.stepCompletion = {
                source: false,
                product: false,
                destination: false,
            };
            this.updateTaskSummary();
            this.updateProgress();
            this.updateStepUI();
            this.updateFunctionBar();
            this.persistLocalTask(payload);
        }

        resetForNoTask() {
            this.stepIndex = 0;
            this.elements.product.textContent = 'Nu există sarcini active';
            this.elements.sku.textContent = '';
            this.elements.qty.textContent = '';
            this.elements.from.textContent = '---';
            this.elements.to.textContent = '---';
            this.elements.progress.textContent = 'Sarcina 0 din 0';
            this.elements.stepStatus.textContent = 'Nu sunt sarcini de relocare.';
            this.elements.expectedValue.textContent = '--';
            this.elements.scannerState.textContent = 'Scanner inactiv';
            this.updateFunctionBar(true);
            this.persistLocalTask(null);
        }

        updateTaskSummary() {
            if (!this.currentTask) {
                this.resetForNoTask();
                return;
            }

            this.elements.product.textContent = this.currentTask.product_name || 'Produs necunoscut';
            this.elements.sku.textContent = this.currentTask.product_sku ? `SKU: ${this.currentTask.product_sku}` : '';
            this.elements.qty.textContent = `Cantitate: ${this.currentTask.quantity || 0} bucăți`;
            this.elements.from.textContent = this.currentTask.from_location || 'Nespecificat';
            this.elements.to.textContent = this.currentTask.to_location || 'Nespecificat';
        }

        updateProgress() {
            const pos = this.position || 0;
            const total = this.total || 0;
            this.elements.progress.textContent = `Sarcina ${Math.min(pos, total)} din ${total}`;
        }

        updateStepUI() {
            const step = this.stepConfig[this.stepIndex];
            if (!step) {
                return;
            }

            this.elements.stepTitle.textContent = step.title;
            this.elements.stepStatus.textContent = step.status;
            if (step.expectedKey && this.currentTask) {
                const value = this.currentTask[step.expectedKey] || '--';
                if (step.id === 'product') {
                    this.elements.expectedValue.textContent = `SKU așteptat: ${value}`;
                } else {
                    this.elements.expectedValue.textContent = value;
                }
            } else {
                this.elements.expectedValue.textContent = '--';
            }

            if (this.scannerActive) {
                this.elements.scannerState.textContent = 'Scanner laser activ - scanați codul';
                this.elements.scannerState.classList.remove('error');
            } else {
                this.elements.scannerState.textContent = 'Scanner inactiv';
                this.elements.scannerState.classList.remove('error');
            }

            if (this.manualMode) {
<<<<<<< HEAD
                if (this.elements.manualEntry) {
                    this.elements.manualEntry.hidden = false;
                    this.elements.manualEntry.classList.add('mode-manual');
                    this.elements.manualEntry.classList.remove('mode-scanner');
                }
                if (this.elements.manualInput) {
                    this.elements.manualInput.readOnly = false;
                    this.elements.manualInput.placeholder = 'Introduceți codul manual';
                }
                if (this.elements.manualLabel) {
                    this.elements.manualLabel.textContent = 'Introduceți codul manual';
                }
                this.focusManualInput();
            } else if (this.scannerActive) {
                if (this.elements.manualEntry) {
                    this.elements.manualEntry.hidden = false;
                    this.elements.manualEntry.classList.add('mode-scanner');
                    this.elements.manualEntry.classList.remove('mode-manual');
                }
                if (this.elements.manualInput) {
                    this.elements.manualInput.readOnly = false;
                    this.elements.manualInput.placeholder = 'Așteptăm codul scanat';
                }
                if (this.elements.manualLabel) {
                    this.elements.manualLabel.textContent = 'Cod scanat automat';
                }
                this.focusManualInput();
            } else {
                if (this.elements.manualEntry) {
                    this.elements.manualEntry.hidden = true;
                    this.elements.manualEntry.classList.remove('mode-manual');
                    this.elements.manualEntry.classList.remove('mode-scanner');
                }
                if (this.elements.manualInput) {
                    this.elements.manualInput.value = '';
                    this.elements.manualInput.readOnly = true;
                    this.elements.manualInput.placeholder = '';
                }
                if (this.elements.manualLabel) {
                    this.elements.manualLabel.textContent = 'Introduceți codul';
                }
=======
                this.elements.manualEntry.hidden = false;
                this.elements.manualInput.focus({ preventScroll: true });
            } else {
                this.elements.manualEntry.hidden = true;
>>>>>>> 13336737
            }
        }

        updateFunctionBar(noTask = false) {
            if (noTask) {
                this.setFunctionKeyState('F1', 'Inactiv', true);
                this.setFunctionKeyState('F2', 'Inactiv', true);
                this.setFunctionKeyState('F3', 'Inactiv', true);
                this.setFunctionKeyState('F4', 'Inactiv', true);
                this.setFunctionKeyState('F5', 'Înapoi', false);
                return;
            }

            const step = this.stepConfig[this.stepIndex];
            switch (step.id) {
                case 'select':
                    this.setFunctionKeyState('F1', 'Pornește', false);
                    this.setFunctionKeyState('F2', 'Următor', this.total <= 1);
                    this.setFunctionKeyState('F3', 'Scanează', false);
                    this.setFunctionKeyState('F4', 'Manual', false);
                    this.setFunctionKeyState('F5', 'Înapoi', false);
                    break;
                case 'source':
                    this.setFunctionKeyState('F1', this.manualMode ? 'Confirmă' : 'Confirmă', this.manualMode ? false : !this.stepCompletion.source);
                    this.setFunctionKeyState('F2', 'Următor', false);
                    this.setFunctionKeyState('F3', this.scannerActive ? 'Oprește' : 'Scanează', false);
                    this.setFunctionKeyState('F4', this.manualMode ? 'Ascunde' : 'Manual', false);
                    this.setFunctionKeyState('F5', 'Înapoi', false);
                    break;
                case 'product':
                    this.setFunctionKeyState('F1', this.manualMode ? 'Confirmă' : 'Confirmă', this.manualMode ? false : !this.stepCompletion.product);
                    this.setFunctionKeyState('F2', 'Următor', false);
                    this.setFunctionKeyState('F3', this.scannerActive ? 'Oprește' : 'Scanează', false);
                    this.setFunctionKeyState('F4', this.manualMode ? 'Ascunde' : 'Manual', false);
                    this.setFunctionKeyState('F5', 'Înapoi', false);
                    break;
                case 'destination':
                    this.setFunctionKeyState('F1', this.manualMode ? 'Confirmă' : 'Confirmă', this.manualMode ? false : !this.stepCompletion.destination);
                    this.setFunctionKeyState('F2', 'Următor', false);
                    this.setFunctionKeyState('F3', this.scannerActive ? 'Oprește' : 'Scanează', false);
                    this.setFunctionKeyState('F4', this.manualMode ? 'Ascunde' : 'Manual', false);
                    this.setFunctionKeyState('F5', 'Înapoi', false);
                    break;
                case 'confirm':
                    this.setFunctionKeyState('F1', 'Finalizează', false);
                    this.setFunctionKeyState('F2', 'Următor', this.total <= 1);
                    this.setFunctionKeyState('F3', this.scannerActive ? 'Oprește' : 'Scanează', true);
                    this.setFunctionKeyState('F4', this.manualMode ? 'Ascunde' : 'Manual', true);
                    this.setFunctionKeyState('F5', 'Înapoi', false);
                    break;
                default:
                    break;
            }
        }

        setFunctionKeyState(key, label, disabled) {
            const element = Array.from(this.elements.functionKeys).find((el) => el.dataset.key === key);
            if (!element) {
                return;
            }
            const labelElement = element.querySelector('.key-action');
            if (labelElement) {
                labelElement.textContent = label;
            }
            if (disabled) {
                element.classList.add('disabled');
            } else {
                element.classList.remove('disabled');
            }
        }

        handleF1() {
            if (!this.currentTask) {
                this.fetchTask('current');
                return;
            }
            const step = this.stepConfig[this.stepIndex];

            if (this.manualMode) {
<<<<<<< HEAD
                if (!this.elements.manualInput) {
                    return;
                }
=======
>>>>>>> 13336737
                const value = this.elements.manualInput.value.trim();
                if (value) {
                    this.handleCode(value, true);
                }
                return;
            }

            switch (step.id) {
                case 'select':
                    this.audio.play('navigate');
                    this.setStep(1);
                    break;
                case 'confirm':
                    this.completeTask();
                    break;
                default:
                    // For scanning steps require manual confirm if already scanned
                    if (this.stepCompletion[step.id]) {
                        this.advanceStep();
                    }
                    break;
            }
        }

        handleF2() {
            if (!this.currentTask) {
                this.fetchTask('current');
                return;
            }
            this.audio.play('navigate');
            this.fetchTask('next');
        }

        handleF3() {
            this.toggleScanner();
        }

        handleF4() {
            this.toggleManualMode(!this.manualMode);
        }

        handleF5() {
            if (this.manualMode) {
                this.toggleManualMode(false);
                return;
            }
            if (this.scannerActive) {
                this.toggleScanner(false);
                return;
            }
            if (this.stepIndex > 0) {
                this.audio.play('navigate');
                this.setStep(this.stepIndex - 1);
            } else {
                this.audio.play('navigate');
                this.fetchTask('previous');
            }
        }

        setStep(index) {
            if (index < 0) {
                index = 0;
            }
            if (index >= this.stepConfig.length) {
                index = this.stepConfig.length - 1;
            }
            this.stepIndex = index;
            this.updateStepUI();
            this.updateFunctionBar();
        }

        advanceStep() {
            this.setStep(this.stepIndex + 1);
        }

        toggleManualMode(force) {
            const newState = typeof force === 'boolean' ? force : !this.manualMode;
            this.manualMode = newState;
<<<<<<< HEAD
            const input = this.elements.manualInput;
            if (!newState) {
                if (input) {
                    input.value = '';
                }
                if (this.scannerActive && !this.scannerPaused) {
                    this.focusManualInput();
=======
            if (!newState) {
                this.elements.manualInput.value = '';
                if (this.scannerActive && !this.scannerPaused) {
                    this.focusScannerBuffer();
>>>>>>> 13336737
                }
            } else {
                this.toggleScanner(false);
            }
            this.updateStepUI();
            this.updateFunctionBar();
        }

<<<<<<< HEAD
        focusManualInput() {
            if (!this.elements.manualInput) {
                return;
            }
            try {
                this.elements.manualInput.focus({ preventScroll: true });
            } catch (err) {
                this.elements.manualInput.focus();
            }
        }

        scheduleAutoSubmit() {
            if (this.autoSubmitTimer) {
                clearTimeout(this.autoSubmitTimer);
            }
            if (!this.scannerActive || this.manualMode) {
                return;
            }
            if (!this.elements.manualInput) {
                return;
            }
            const value = this.elements.manualInput.value.trim();
            if (!value) {
                return;
            }
            this.autoSubmitTimer = window.setTimeout(() => {
                this.submitScannerInput();
            }, 120);
        }

        submitScannerInput() {
            if (!this.scannerActive || this.manualMode) {
                return;
            }
            if (this.autoSubmitTimer) {
                clearTimeout(this.autoSubmitTimer);
                this.autoSubmitTimer = null;
            }
            if (!this.elements.manualInput) {
                return;
            }
            const value = this.elements.manualInput.value.trim();
            if (!value) {
                return;
            }
            this.handleCode(value, false);
=======
        focusScannerBuffer() {
            if (!this.elements.scannerBuffer) {
                return;
            }
            try {
                this.elements.scannerBuffer.focus({ preventScroll: true });
            } catch (err) {
                this.elements.scannerBuffer.focus();
            }
        }

        resetScanTimer() {
            if (this.scanTimer) {
                clearTimeout(this.scanTimer);
                this.scanTimer = null;
            }
            if (!this.scannerActive || this.scannerPaused) {
                return;
            }
            this.scanTimer = window.setTimeout(() => {
                if (!this.scanBuffer) {
                    return;
                }
                const code = this.scanBuffer;
                this.scanBuffer = '';
                this.handleCode(code, false);
            }, 120);
        }

        handleScannerKey(event) {
            if (!this.scannerActive || this.scannerPaused || this.manualMode) {
                return false;
            }
            const key = event.key;
            if (['F1', 'F2', 'F3', 'F4', 'F5'].includes(key)) {
                return false;
            }
            if (key === 'Enter') {
                event.preventDefault();
                const code = this.scanBuffer.trim();
                this.scanBuffer = '';
                if (code) {
                    this.handleCode(code, false);
                }
                return true;
            }
            if (key === 'Escape') {
                event.preventDefault();
                this.toggleScanner(false);
                return true;
            }
            if (key === 'Backspace') {
                event.preventDefault();
                this.scanBuffer = this.scanBuffer.slice(0, -1);
                this.resetScanTimer();
                return true;
            }
            if (key.length === 1 && !event.ctrlKey && !event.metaKey && !event.altKey) {
                event.preventDefault();
                this.scanBuffer += key;
                this.resetScanTimer();
                return true;
            }
            return false;
>>>>>>> 13336737
        }

        toggleScanner(force) {
            const newState = typeof force === 'boolean' ? force : !this.scannerActive;
            if (newState) {
                this.startScanner();
            } else {
                this.stopScanner();
            }
        }

        async startScanner() {
            if (this.scannerActive) {
                return;
            }
            this.scannerActive = true;
            this.scannerPaused = false;
<<<<<<< HEAD
            this.elements.scannerState.textContent = 'Scanner laser activ - scanați codul';
            this.elements.scannerState.classList.remove('error');
            if (this.elements.manualInput) {
                this.elements.manualInput.value = '';
                this.elements.manualInput.readOnly = false;
            }
            if (this.elements.manualEntry) {
                this.elements.manualEntry.hidden = false;
            }
            this.updateStepUI();
            this.focusManualInput();
=======
            this.scanBuffer = '';
            if (this.elements.scannerBuffer) {
                this.elements.scannerBuffer.value = '';
            }
            this.elements.scannerState.textContent = 'Scanner laser activ - scanați codul';
            this.elements.scannerState.classList.remove('error');
            this.focusScannerBuffer();
>>>>>>> 13336737
            this.updateFunctionBar();
        }

        async stopScanner() {
<<<<<<< HEAD
            if (this.autoSubmitTimer) {
                clearTimeout(this.autoSubmitTimer);
                this.autoSubmitTimer = null;
            }
            this.scannerActive = false;
            this.scannerPaused = false;
            if (this.elements.manualInput) {
                this.elements.manualInput.value = '';
=======
            if (this.scanTimer) {
                clearTimeout(this.scanTimer);
                this.scanTimer = null;
            }
            this.scannerActive = false;
            this.scannerPaused = false;
            this.scanBuffer = '';
            if (this.elements.scannerBuffer) {
                this.elements.scannerBuffer.value = '';
>>>>>>> 13336737
            }
            this.updateStepUI();
            if (!this.currentTask) {
                this.updateFunctionBar(true);
            } else {
                this.updateFunctionBar();
            }
        }

        async pauseScanner() {
            if (!this.scannerActive || this.scannerPaused) {
                return;
            }
            this.scannerPaused = true;
<<<<<<< HEAD
            if (this.autoSubmitTimer) {
                clearTimeout(this.autoSubmitTimer);
                this.autoSubmitTimer = null;
=======
            if (this.scanTimer) {
                clearTimeout(this.scanTimer);
                this.scanTimer = null;
>>>>>>> 13336737
            }
        }

        async resumeScanner() {
            if (!this.scannerActive || !this.scannerPaused) {
                return;
            }
            this.scannerPaused = false;
<<<<<<< HEAD
            this.focusManualInput();
=======
            this.focusScannerBuffer();
>>>>>>> 13336737
        }

        handleCode(rawCode, isManual) {
            if (!rawCode) {
                return;
            }

            const code = rawCode.trim();
            if (!code) {
                return;
            }

<<<<<<< HEAD
            if (!isManual && this.elements.manualInput && this.scannerActive) {
                this.elements.manualInput.value = code;
            }

=======
>>>>>>> 13336737
            const step = this.stepConfig[this.stepIndex];
            if (!step || !this.currentTask) {
                return;
            }

            if (step.expectedKey) {
                const expected = (this.currentTask[step.expectedKey] || '').toString().trim();
                if (!expected) {
                    this.elements.scannerState.textContent = 'Nu există o valoare de referință pentru acest pas.';
                    this.elements.scannerState.classList.add('error');
                    return;
                }

                const normalizedExpected = expected.replace(/\s+/g, '').toUpperCase();
                const normalizedCode = code.replace(/\s+/g, '').toUpperCase();

                if (normalizedExpected === normalizedCode) {
                    this.elements.scannerState.textContent = 'Confirmare reușită!';
                    this.elements.scannerState.classList.remove('error');
                    this.audio.play('success');
                    this.stepCompletion[step.id] = true;
<<<<<<< HEAD
                    this.clearCodeInput(isManual);
=======
                    if (isManual) {
                        this.toggleManualMode(false);
                    }
>>>>>>> 13336737
                    this.pauseScanner().then(() => {
                        setTimeout(() => {
                            this.advanceStep();
                            this.resumeScanner();
                        }, 300);
                    });
                } else {
                    this.audio.play('error');
                    this.elements.scannerState.textContent = `Cod invalid (${code}). Încearcă din nou.`;
                    this.elements.scannerState.classList.add('error');
<<<<<<< HEAD
                    this.handleInvalidCode(isManual);
=======
                    if (isManual) {
                        this.elements.manualInput.select();
                    }
>>>>>>> 13336737
                }
            } else {
                // Steps without expected value
                this.audio.play('navigate');
            }
            this.updateFunctionBar();
        }

<<<<<<< HEAD
        clearCodeInput(isManual) {
            if (!this.elements.manualInput) {
                return;
            }
            if (isManual) {
                this.toggleManualMode(false);
            } else if (this.scannerActive) {
                this.elements.manualInput.value = '';
            }
        }

        handleInvalidCode(isManual) {
            if (!this.elements.manualInput) {
                return;
            }
            if (isManual) {
                this.elements.manualInput.select();
            } else if (this.scannerActive) {
                this.elements.manualInput.focus();
                if (this.autoSubmitTimer) {
                    clearTimeout(this.autoSubmitTimer);
                    this.autoSubmitTimer = null;
                }
            }
        }

=======
>>>>>>> 13336737
        async fetchTask(direction = 'current') {
            const params = new URLSearchParams({
                ajax: '1',
                action: 'fetch_task',
                direction,
            });
            if (this.currentTask) {
                params.set('task_id', this.currentTask.id);
            }

            try {
                const response = await fetch(`${this.options.fetchUrl}?${params.toString()}`, {
                    credentials: 'same-origin',
                    headers: {
                        'Accept': 'application/json',
                    },
                });
                if (!response.ok) {
                    throw new Error(`Cod răspuns ${response.status}`);
                }
                const payload = await response.json();
                if (payload && payload.success && payload.data) {
                    this.applyTaskPayload(payload.data);
                } else {
                    this.applyTaskPayload(null);
                    this.elements.stepStatus.textContent = payload.message || 'Nu există sarcini disponibile.';
                }
            } catch (err) {
                console.error('Nu s-a putut prelua sarcina', err);
                this.elements.scannerState.textContent = 'Eroare de conexiune. Verificați rețeaua.';
                this.elements.scannerState.classList.add('error');
            }
        }

        async completeTask() {
            if (!this.currentTask) {
                return;
            }

            try {
                const formData = new FormData();
                formData.append('ajax', '1');
                formData.append('action', 'complete_with_move');
                formData.append('task_id', String(this.currentTask.id));
                formData.append('csrf_token', this.options.csrfToken);

                const response = await fetch(this.options.fetchUrl, {
                    method: 'POST',
                    credentials: 'same-origin',
                    body: formData,
                });

                const payload = await response.json();
                if (!response.ok || !payload.success) {
                    throw new Error(payload.message || 'Eroare la finalizare.');
                }

                this.audio.play('success');
                this.elements.stepStatus.textContent = 'Relocare finalizată!';
                this.fetchTask('next');
            } catch (err) {
                console.error('Nu s-a putut finaliza sarcina', err);
                this.audio.play('error');
                this.elements.stepStatus.textContent = err.message || 'Eroare la finalizare.';
                this.elements.scannerState.classList.add('error');
            }
        }
    }

    document.addEventListener('DOMContentLoaded', () => {
        if (!config.isMobile) {
            return;
        }
        const root = document.getElementById('mobileRelocationApp');
        if (!root) {
            return;
        }
        new RelocationWorkflow(root, config);
    });
})();<|MERGE_RESOLUTION|>--- conflicted
+++ resolved
@@ -70,12 +70,8 @@
                 product: false,
                 destination: false,
             };
-<<<<<<< HEAD
             this.autoSubmitTimer = null;
-=======
-            this.scanBuffer = '';
-            this.scanTimer = null;
->>>>>>> 13336737
+
             this.scannerPaused = false;
 
             this.elements = {
@@ -90,10 +86,8 @@
                 expectedValue: document.getElementById('expectedValue'),
                 scannerState: document.getElementById('scannerState'),
                 manualEntry: document.getElementById('manualEntry'),
-<<<<<<< HEAD
                 manualLabel: document.getElementById('manualLabel'),
-=======
->>>>>>> 13336737
+
                 manualInput: document.getElementById('manualInput'),
                 manualConfirm: document.getElementById('manualConfirm'),
                 manualCancel: document.getElementById('manualCancel'),
@@ -103,10 +97,7 @@
                 f3Action: document.getElementById('f3Action'),
                 f4Action: document.getElementById('f4Action'),
                 f5Action: document.getElementById('f5Action'),
-<<<<<<< HEAD
-=======
-                scannerBuffer: document.getElementById('scannerBuffer'),
->>>>>>> 13336737
+
             };
 
             this.stepConfig = [
@@ -155,13 +146,6 @@
                     return;
                 }
 
-<<<<<<< HEAD
-=======
-                if (this.handleScannerKey(event)) {
-                    return;
-                }
-
->>>>>>> 13336737
                 if (event.repeat) {
                     return;
                 }
@@ -192,7 +176,6 @@
                 }
             });
 
-<<<<<<< HEAD
             if (this.elements.manualConfirm) {
                 this.elements.manualConfirm.addEventListener('click', () => {
                     if (!this.elements.manualInput) {
@@ -227,24 +210,6 @@
                         return;
                     }
                     this.scheduleAutoSubmit();
-=======
-            this.elements.manualConfirm.addEventListener('click', () => {
-                const value = this.elements.manualInput.value.trim();
-                if (value) {
-                    this.handleCode(value, true);
-                }
-            });
-
-            this.elements.manualCancel.addEventListener('click', () => {
-                this.toggleManualMode(false);
-            });
-
-            if (this.elements.scannerBuffer) {
-                this.elements.scannerBuffer.addEventListener('blur', () => {
-                    if (this.scannerActive && !this.scannerPaused) {
-                        this.focusScannerBuffer();
-                    }
->>>>>>> 13336737
                 });
             }
         }
@@ -293,7 +258,6 @@
                 this.position = 0;
                 this.total = 0;
                 this.manualMode = false;
-<<<<<<< HEAD
                 if (this.elements.manualEntry) {
                     this.elements.manualEntry.hidden = true;
                 }
@@ -301,10 +265,6 @@
                     this.elements.manualInput.value = '';
                     this.elements.manualInput.readOnly = true;
                 }
-=======
-                this.elements.manualEntry.hidden = true;
-                this.elements.manualInput.value = '';
->>>>>>> 13336737
                 this.stopScanner();
                 this.resetForNoTask();
                 return;
@@ -315,7 +275,6 @@
             this.total = payload.total || 0;
             this.stepIndex = 0;
             this.manualMode = false;
-<<<<<<< HEAD
             if (this.elements.manualEntry) {
                 this.elements.manualEntry.hidden = true;
             }
@@ -323,10 +282,7 @@
                 this.elements.manualInput.value = '';
                 this.elements.manualInput.readOnly = true;
             }
-=======
-            this.elements.manualEntry.hidden = true;
-            this.elements.manualInput.value = '';
->>>>>>> 13336737
+
             this.stepCompletion = {
                 source: false,
                 product: false,
@@ -401,7 +357,6 @@
             }
 
             if (this.manualMode) {
-<<<<<<< HEAD
                 if (this.elements.manualEntry) {
                     this.elements.manualEntry.hidden = false;
                     this.elements.manualEntry.classList.add('mode-manual');
@@ -443,12 +398,6 @@
                 if (this.elements.manualLabel) {
                     this.elements.manualLabel.textContent = 'Introduceți codul';
                 }
-=======
-                this.elements.manualEntry.hidden = false;
-                this.elements.manualInput.focus({ preventScroll: true });
-            } else {
-                this.elements.manualEntry.hidden = true;
->>>>>>> 13336737
             }
         }
 
@@ -528,12 +477,9 @@
             const step = this.stepConfig[this.stepIndex];
 
             if (this.manualMode) {
-<<<<<<< HEAD
                 if (!this.elements.manualInput) {
                     return;
                 }
-=======
->>>>>>> 13336737
                 const value = this.elements.manualInput.value.trim();
                 if (value) {
                     this.handleCode(value, true);
@@ -612,7 +558,6 @@
         toggleManualMode(force) {
             const newState = typeof force === 'boolean' ? force : !this.manualMode;
             this.manualMode = newState;
-<<<<<<< HEAD
             const input = this.elements.manualInput;
             if (!newState) {
                 if (input) {
@@ -620,12 +565,6 @@
                 }
                 if (this.scannerActive && !this.scannerPaused) {
                     this.focusManualInput();
-=======
-            if (!newState) {
-                this.elements.manualInput.value = '';
-                if (this.scannerActive && !this.scannerPaused) {
-                    this.focusScannerBuffer();
->>>>>>> 13336737
                 }
             } else {
                 this.toggleScanner(false);
@@ -634,7 +573,6 @@
             this.updateFunctionBar();
         }
 
-<<<<<<< HEAD
         focusManualInput() {
             if (!this.elements.manualInput) {
                 return;
@@ -681,72 +619,6 @@
                 return;
             }
             this.handleCode(value, false);
-=======
-        focusScannerBuffer() {
-            if (!this.elements.scannerBuffer) {
-                return;
-            }
-            try {
-                this.elements.scannerBuffer.focus({ preventScroll: true });
-            } catch (err) {
-                this.elements.scannerBuffer.focus();
-            }
-        }
-
-        resetScanTimer() {
-            if (this.scanTimer) {
-                clearTimeout(this.scanTimer);
-                this.scanTimer = null;
-            }
-            if (!this.scannerActive || this.scannerPaused) {
-                return;
-            }
-            this.scanTimer = window.setTimeout(() => {
-                if (!this.scanBuffer) {
-                    return;
-                }
-                const code = this.scanBuffer;
-                this.scanBuffer = '';
-                this.handleCode(code, false);
-            }, 120);
-        }
-
-        handleScannerKey(event) {
-            if (!this.scannerActive || this.scannerPaused || this.manualMode) {
-                return false;
-            }
-            const key = event.key;
-            if (['F1', 'F2', 'F3', 'F4', 'F5'].includes(key)) {
-                return false;
-            }
-            if (key === 'Enter') {
-                event.preventDefault();
-                const code = this.scanBuffer.trim();
-                this.scanBuffer = '';
-                if (code) {
-                    this.handleCode(code, false);
-                }
-                return true;
-            }
-            if (key === 'Escape') {
-                event.preventDefault();
-                this.toggleScanner(false);
-                return true;
-            }
-            if (key === 'Backspace') {
-                event.preventDefault();
-                this.scanBuffer = this.scanBuffer.slice(0, -1);
-                this.resetScanTimer();
-                return true;
-            }
-            if (key.length === 1 && !event.ctrlKey && !event.metaKey && !event.altKey) {
-                event.preventDefault();
-                this.scanBuffer += key;
-                this.resetScanTimer();
-                return true;
-            }
-            return false;
->>>>>>> 13336737
         }
 
         toggleScanner(force) {
@@ -764,7 +636,6 @@
             }
             this.scannerActive = true;
             this.scannerPaused = false;
-<<<<<<< HEAD
             this.elements.scannerState.textContent = 'Scanner laser activ - scanați codul';
             this.elements.scannerState.classList.remove('error');
             if (this.elements.manualInput) {
@@ -776,20 +647,10 @@
             }
             this.updateStepUI();
             this.focusManualInput();
-=======
-            this.scanBuffer = '';
-            if (this.elements.scannerBuffer) {
-                this.elements.scannerBuffer.value = '';
-            }
-            this.elements.scannerState.textContent = 'Scanner laser activ - scanați codul';
-            this.elements.scannerState.classList.remove('error');
-            this.focusScannerBuffer();
->>>>>>> 13336737
             this.updateFunctionBar();
         }
 
         async stopScanner() {
-<<<<<<< HEAD
             if (this.autoSubmitTimer) {
                 clearTimeout(this.autoSubmitTimer);
                 this.autoSubmitTimer = null;
@@ -798,17 +659,6 @@
             this.scannerPaused = false;
             if (this.elements.manualInput) {
                 this.elements.manualInput.value = '';
-=======
-            if (this.scanTimer) {
-                clearTimeout(this.scanTimer);
-                this.scanTimer = null;
-            }
-            this.scannerActive = false;
-            this.scannerPaused = false;
-            this.scanBuffer = '';
-            if (this.elements.scannerBuffer) {
-                this.elements.scannerBuffer.value = '';
->>>>>>> 13336737
             }
             this.updateStepUI();
             if (!this.currentTask) {
@@ -823,15 +673,10 @@
                 return;
             }
             this.scannerPaused = true;
-<<<<<<< HEAD
             if (this.autoSubmitTimer) {
                 clearTimeout(this.autoSubmitTimer);
                 this.autoSubmitTimer = null;
-=======
-            if (this.scanTimer) {
-                clearTimeout(this.scanTimer);
-                this.scanTimer = null;
->>>>>>> 13336737
+
             }
         }
 
@@ -840,11 +685,8 @@
                 return;
             }
             this.scannerPaused = false;
-<<<<<<< HEAD
             this.focusManualInput();
-=======
-            this.focusScannerBuffer();
->>>>>>> 13336737
+
         }
 
         handleCode(rawCode, isManual) {
@@ -857,13 +699,10 @@
                 return;
             }
 
-<<<<<<< HEAD
             if (!isManual && this.elements.manualInput && this.scannerActive) {
                 this.elements.manualInput.value = code;
             }
 
-=======
->>>>>>> 13336737
             const step = this.stepConfig[this.stepIndex];
             if (!step || !this.currentTask) {
                 return;
@@ -885,13 +724,8 @@
                     this.elements.scannerState.classList.remove('error');
                     this.audio.play('success');
                     this.stepCompletion[step.id] = true;
-<<<<<<< HEAD
                     this.clearCodeInput(isManual);
-=======
-                    if (isManual) {
-                        this.toggleManualMode(false);
-                    }
->>>>>>> 13336737
+
                     this.pauseScanner().then(() => {
                         setTimeout(() => {
                             this.advanceStep();
@@ -902,13 +736,7 @@
                     this.audio.play('error');
                     this.elements.scannerState.textContent = `Cod invalid (${code}). Încearcă din nou.`;
                     this.elements.scannerState.classList.add('error');
-<<<<<<< HEAD
                     this.handleInvalidCode(isManual);
-=======
-                    if (isManual) {
-                        this.elements.manualInput.select();
-                    }
->>>>>>> 13336737
                 }
             } else {
                 // Steps without expected value
@@ -917,7 +745,6 @@
             this.updateFunctionBar();
         }
 
-<<<<<<< HEAD
         clearCodeInput(isManual) {
             if (!this.elements.manualInput) {
                 return;
@@ -944,8 +771,6 @@
             }
         }
 
-=======
->>>>>>> 13336737
         async fetchTask(direction = 'current') {
             const params = new URLSearchParams({
                 ajax: '1',
