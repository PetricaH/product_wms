--- conflicted
+++ resolved
@@ -333,42 +333,6 @@
     }
 
     /**
-<<<<<<< HEAD
-     * Extract the first purely numeric AWB/barcode from whatever the API returned.
-     */
-    private function extractNumericBarcode(mixed $data): string
-    {
-        $candidates = [];
-
-        if (is_string($data)) {
-            $candidates[] = $data;
-        }
-
-        if (is_array($data)) {
-            foreach (['BarCode', 'Barcode', 'message', 'OrderId'] as $field) {
-                if (!empty($data[$field])) {
-                    $candidates[] = $data[$field];
-                }
-            }
-
-            if (!empty($data['ParcelCodes']) && is_array($data['ParcelCodes'])) {
-                foreach ($data['ParcelCodes'] as $pc) {
-                    if (!empty($pc['Code'])) {
-                        $candidates[] = $pc['Code'];
-                    }
-                }
-            }
-        }
-
-        foreach ($candidates as $c) {
-            $s = trim((string)$c, "\" \t\n\r\0\x0B");
-            if (preg_match('/^\d+$/', $s)) {
-                return $s;
-            }
-        }
-
-        return '';
-=======
      * Track AWB status via Cargus API
      */
     public function trackAWB(string $awb) {
@@ -417,7 +381,6 @@
         } catch (Exception $e) {
             return ['success' => false, 'error' => $e->getMessage()];
         }
->>>>>>> 810a532d
     }
 
     
