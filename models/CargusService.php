<?php
/**
 * Updated CargusService Class - Environment Variables Version
 * File: models/CargusService.php
 * 
 * Handles complete Cargus API integration with:
 * - Environment-based configuration (secure)
 * - Authentication and token management  
 * - AWB generation with proper field mapping
 * - Weight and parcels calculation
 * - Error handling and logging
 * - Address mapping integration
 */

require_once BASE_PATH . '/utils/Phone.php';
use Utils\Phone;

ini_set('log_errors', 1);
ini_set('error_log', '/var/www/notsowms.ro/logs/php_debug.log');

class CargusService 
{
    private $apiUrl;
    private $subscriptionKey;
    private $username;
    private $password;
    private $token;
    private $tokenExpiry;
    private $config;
    private $conn;
    private $orderModel;

    // Add this simple debug method
    private function debugLog($message) {
        $logFile = '/var/www/notsowms.ro/logs/cargus_debug.log';
        $timestamp = date('Y-m-d H:i:s');
        file_put_contents($logFile, "[{$timestamp}] {$message}\n", FILE_APPEND | LOCK_EX);
        
        // Also use error_log for backup
        error_log("CARGUS: {$message}");
    }
    
    public function __construct($conn = null) {
        $this->conn = $conn ?: $this->getConnection();
        $this->loadEnvironmentConfiguration();
        $this->loadCachedToken();

        require_once BASE_PATH . '/models/Order.php';
        $this->orderModel = new Order($this->conn);
    }
    
    /**
     * Get database connection
     */
    private function getConnection() {
        if (!$this->conn) {
            $config = require BASE_PATH . '/config/config.php';
            $this->conn = $config['connection_factory']();
        }
        return $this->conn;
    }
    
    /**
     * Load configuration from environment variables (secure approach)
     */
    private function loadEnvironmentConfiguration() {
        // Load from environment variables first (secure)
        $this->apiUrl = $_ENV['CARGUS_API_URL'] ?? getenv('CARGUS_API_URL') ?? 'https://urgentcargus.azure-api.net/api/';
        $this->subscriptionKey = $_ENV['CARGUS_SUBSCRIPTION_KEY'] ?? getenv('CARGUS_SUBSCRIPTION_KEY');
        $this->username = $_ENV['CARGUS_USER'] ?? getenv('CARGUS_USER');
        $this->password = $_ENV['CARGUS_PASS'] ?? getenv('CARGUS_PASS');
        
        // Validate required environment variables
        if (empty($this->subscriptionKey) || empty($this->username) || empty($this->password)) {
            // Fallback to database configuration if env vars not set
            $this->loadDatabaseConfiguration();
        }
        
        // Load additional configuration
        $this->config = [
            'sender_location_id' => $_ENV['CARGUS_SENDER_LOCATION_ID'] ?? getenv('CARGUS_SENDER_LOCATION_ID') ?? 201484643,
            'default_service_id' => 34,
            'cache_hours' => 23,
            'debug' => ($_ENV['APP_ENV'] ?? getenv('APP_ENV')) === 'development'
        ];
    }
    
    /**
     * Fallback: Load configuration from database (legacy support)
     */
    private function loadDatabaseConfiguration() {
        try {
            $stmt = $this->conn->prepare("SELECT setting_key, setting_value, setting_type FROM cargus_config WHERE active = 1");
            $stmt->execute();
            $settings = $stmt->fetchAll(PDO::FETCH_ASSOC);
            
            foreach ($settings as $setting) {
                $value = $setting['setting_value'];
                
                // Convert based on type
                switch ($setting['setting_type']) {
                    case 'integer':
                        $value = (int)$value;
                        break;
                    case 'decimal':
                        $value = (float)$value;
                        break;
                    case 'boolean':
                        $value = filter_var($value, FILTER_VALIDATE_BOOLEAN);
                        break;
                    case 'json':
                        $value = json_decode($value, true);
                        break;
                }
                
                // Map database settings to class properties
                switch ($setting['setting_key']) {
                    case 'api_url':
                        $this->apiUrl = $value;
                        break;
                    case 'subscription_key':
                        $this->subscriptionKey = $value;
                        break;
                    case 'username':
                        $this->username = $value;
                        break;
                    case 'password':
                        $this->password = $value;
                        break;
                    default:
                        $this->config[$setting['setting_key']] = $value;
                        break;
                }
            }
        } catch (Exception $e) {
            error_log("Failed to load Cargus database configuration: " . $e->getMessage());
            throw new Exception("Cargus configuration not available. Please check environment variables or database settings.");
        }
    }
    
    /**
     * Load cached token if valid
     */
    private function loadCachedToken() {
        $cacheFile = sys_get_temp_dir() . '/cargus_token_' . md5($this->username) . '.cache';
        
        if (file_exists($cacheFile)) {
            $cached = json_decode(file_get_contents($cacheFile), true);
            
            if ($cached && isset($cached['token'], $cached['expiry']) && $cached['expiry'] > time()) {
                $this->token = $cached['token'];
                $this->tokenExpiry = $cached['expiry'];
                
                if ($this->config['debug']) {
                    $this->logInfo('Using cached token', ['expires_at' => date('Y-m-d H:i:s', $this->tokenExpiry)]);
                }
            }
        }
    }
    
    /**
     * Save token to cache
     */
    private function saveTokenToCache() {
        $cacheFile = sys_get_temp_dir() . '/cargus_token_' . md5($this->username) . '.cache';
        
        $cacheData = [
            'token' => $this->token,
            'expiry' => $this->tokenExpiry
        ];
        
        file_put_contents($cacheFile, json_encode($cacheData), LOCK_EX);
    }
    
    /**
     * Authenticate with Cargus API
     */
    private function authenticate() {
        if ($this->token && $this->tokenExpiry && $this->tokenExpiry > time() + 300) {
            return true; // Token valid for at least 5 more minutes
        }
        
        $loginData = [
            'UserName' => $this->username,
            'Password' => $this->password
        ];
        
        $response = $this->makeRequest('POST', 'LoginUser', $loginData, false);
        
        if (!$response['success']) {
            $this->logError('Authentication failed', $response['error'], $response['raw']);
            return false;
        }
        
        $this->token = trim($response['data'], '"');
        $cacheHours = $this->config['cache_hours'] ?? 23;
        $this->tokenExpiry = time() + ($cacheHours * 3600);
        
        $this->saveTokenToCache();
        
        if ($this->config['debug']) {
            $this->logInfo('Authentication successful', ['token_length' => strlen($this->token)]);
        }
        
        return true;
    }
    
    /**
     * Verify token is still valid
     */
    public function verifyToken() {
        if (!$this->token) {
            return $this->authenticate();
        }
        
        // Simple verification - try to make a lightweight request
        $response = $this->makeRequest('GET', 'TokenVerification', null, true);
        
        if ($response['success']) {
            return true;
        }
        
        // Token expired, try to re-authenticate
        if ($response['code'] === 401) {
            $this->token = null;
            $this->tokenExpiry = 0;
            return $this->authenticate();
        }
        
        return false;
    }

    /**
     * Retrieve a valid authentication token
     */
    public function getAuthToken() {
        if ($this->verifyToken()) {
            return $this->token;
        }
        return null;
    }

    /**
     * Main method to generate AWB
     */
    public function generateAWB($order) {
        try {
            // Authenticate first
            if (!$this->authenticate()) {
                return [
                    'success' => false,
                    'error' => 'Authentication failed',
                    'code' => 401
                ];
            }

            // Calculate order weights and parcels
            $calculatedData = $this->calculateOrderShipping($order);

            // Get sender location
            $senderLocation = $this->getSenderLocation();
            if (!$senderLocation) {
                return [
                    'success' => false,
                    'error' => 'No sender location configured',
                    'code' => 500
                ];
            }

            // Map recipient address if needed
            $addressMapping = $this->mapRecipientAddress($order);
            if (!$addressMapping['success']) {
                return [
                    'success' => false,
                    'error' => $addressMapping['error'],
                    'code' => 400,
                    'require_manual_input' => true,
                    'parsed_address' => $addressMapping['parsed_address'] ?? null
                ];
            }

            // Merge address mapping data
            $order = array_merge($order, $addressMapping['mapped_data']);

            // Build AWB data
            $awbData = $this->buildAWBData($order, $calculatedData, $senderLocation);

            // Validate AWB data
            $validation = $this->validateAWBData($awbData);
            if (!$validation['valid']) {
                return [
                    'success' => false,
                    'error' => 'Validation failed: ' . implode(', ', $validation['errors']),
                    'code' => 400
                ];
            }

            // Send to Cargus API
            $response = $this->makeRequest('POST', 'Awbs', $awbData);

            if ($response['success']) {
                $data = $response['data'] ?? [];
            
                // Robust numeric-only extraction (handles raw string and structured responses)
                $barcode = $this->extractNumericBarcode($data);
                if ($barcode === '') {
                    $this->debugLog("AWB created but no valid numeric barcode found. Full response: " . ($response['raw'] ?? json_encode($data)));
                }
            
                $parcelCodes = is_array($data) ? ($data['ParcelCodes'] ?? []) : [];
                $cargusOrderId = is_array($data) ? ($data['OrderId'] ?? '') : '';
            
                $this->logInfo('AWB generation result', [
                    'order_id' => $order['id'] ?? null,
                    'barcode' => $barcode ?: 'MISSING'
                ]);
            
                return [
                    'success' => true,
                    'barcode' => $barcode,
                    'parcelCodes' => $parcelCodes,
                    'cargusOrderId' => $cargusOrderId,
                    'raw' => $response['raw'] ?? null
                ];
            }            

            $this->logError('AWB generation failed', $response['error'], $response['raw']);
            return [
                'success' => false,
                'error' => $response['error'],
                'code' => $response['code'] ?? 500,
                'raw' => $response['raw'] ?? null
            ];

        } catch (Exception $e) {
            $this->logError('AWB generation exception', $e->getMessage(), $e->getTraceAsString());
            return [
                'success' => false,
                'error' => 'Internal error: ' . $e->getMessage(),
                'code' => 500
            ];
        }
    }

    private function extractNumericBarcode(mixed $data): string
    {
        $candidates = [];

        if (is_string($data)) {
            $candidates[] = $data;
        }

        if (is_array($data)) {
            foreach (['BarCode', 'Barcode', 'message', 'OrderId'] as $field) {
                if (!empty($data[$field])) {
                    $candidates[] = $data[$field];
                }
            }

            if (!empty($data['ParcelCodes']) && is_array($data['ParcelCodes'])) {
                foreach ($data['ParcelCodes'] as $pc) {
                    if (!empty($pc['Code'])) {
                        $candidates[] = $pc['Code'];
                    }
                }
            }
        }

        foreach ($candidates as $c) {
            $s = trim((string)$c, "\" \t\n\r\0\x0B");
            if (preg_match('/^\d+$/', $s)) {
                return $s;
            }
        }

        return '';
    }

    /**
     * Track AWB status via Cargus API
     */
    public function trackAWB(string $awb) {
        try {
            if (!$this->authenticate()) {
                return ['success' => false, 'error' => 'Authentication failed'];
            }

            // Use AwbTrace endpoint as per Cargus API documentation
            $endpoint = 'AwbTrace/WithRedirect?barCode=' . rawurlencode(json_encode([$awb]));
            $response = $this->makeRequest('GET', $endpoint);

            if ($response['success']) {
                $payload = $response['data'];
                // API can return either an array or single object
                $item = [];
                if (is_array($payload)) {
                    // If associative array with Code/History keys
                    if (isset($payload['Code']) || isset($payload['History'])) {
                        $item = $payload;
                    } else {
                        $item = $payload[0] ?? [];
                    }
                } elseif (is_object($payload)) {
                    $item = (array)$payload;
                }

                $status = $item['Status']['Status'] ?? $item['Status'] ?? 'Unknown';
                $last   = $item['Status']['Date'] ?? $item['LastUpdate'] ?? null;

                $history = [];
                $historyData = $item['History'] ?? $item['history'] ?? [];
                if (is_array($historyData)) {
                    foreach ($historyData as $h) {
                        $history[] = [
                            'time'  => $h['Date'] ?? $h['time'] ?? null,
                            'event' => $h['Status'] ?? $h['event'] ?? ''
                        ];
                    }
                }

                return [
                    'success' => true,
                    'data' => [
                        'awb' => $awb,
                        'status' => $status,
                        'last_update' => $last,
                        'history' => $history
                    ],
                    'raw' => $response['raw'] ?? null
                ];
            }

            return [
                'success' => false,
                'error' => $response['error'],
                'raw' => $response['raw'] ?? null
            ];
        } catch (Exception $e) {
            return ['success' => false, 'error' => $e->getMessage()];
        }
    }

    
    /**
     * Generate ParcelCodes array to match Parcels + Envelopes count
     */
    private function generateParcelCodes($parcelsCount, $envelopesCount, $totalWeightAPI, $calculatedData) {
    $this->debugLog("=== PARCEL CODES DEBUG START ===");
    $this->debugLog("Input - Parcels: {$parcelsCount}, Envelopes: {$envelopesCount}, Total API Weight: {$totalWeightAPI}");

    $parcelCodes = [];
    $parcelDetails = $calculatedData['parcels_detail'] ?? [];

    // Parcels (Type = 1)
    if ($parcelsCount > 0) {
        $weightPerParcel = $parcelsCount > 0 ? ($totalWeightAPI / $parcelsCount) : 0;
        for ($i = 0; $i < $parcelsCount; $i++) {
            $detail = $parcelDetails[$i] ?? [];

            $thisParcelWeight = $detail['weight'] ?? $weightPerParcel;
            if ($i == $parcelsCount - 1 && !isset($detail['weight'])) {
                $totalAssigned = (int)$weightPerParcel * ($parcelsCount - 1);
                $thisParcelWeight = $totalWeightAPI - $totalAssigned;
            }

            $length = $detail['length'] ?? $calculatedData['package_length'] ?? 20;
            $width  = $detail['width'] ?? $calculatedData['package_width'] ?? 20;
            $height = $detail['height'] ?? $calculatedData['package_height'] ?? 20;
            $content = $detail['content'] ?? 'Colet ' . ($i + 1);

            $thisParcelWeight = max(1, (int)round($thisParcelWeight));
            $length = max(1, (int)round($length));
            $width  = max(1, (int)round($width));
            $height = max(1, (int)round($height));

            $this->debugLog("Parcel {$i}: Weight = {$thisParcelWeight} kg, L={$length}, W={$width}, H={$height}");

            $parcelCodes[] = [
                'Code' => (string)$i,
                'Type' => 1, // 1 = parcel
                'Weight' => $thisParcelWeight,
                'Length' => $length,
                'Width' => $width,
                'Height' => $height,
                'ParcelContent' => $content
            ];
        }
    }

    // Envelopes (Type = 0)
    if ($envelopesCount > 0) {
        for ($i = 0; $i < $envelopesCount; $i++) {
            $envelopeWeight = 1;
            $this->debugLog("Envelope {$i}: Weight = {$envelopeWeight} kg");
            $parcelCodes[] = [
                'Code' => (string)($parcelsCount + $i),
                'Type' => 0, // 0 = envelope
                'Weight' => $envelopeWeight,
                'Length' => 25,
                'Width' => 15,
                'Height' => 1,
                'ParcelContent' => 'Plic ' . ($i + 1)
            ];
        }
    }

    // Verification with updated type semantics
    $actualParcels = array_filter($parcelCodes, fn($p) => $p['Type'] === 1);
    $actualEnvelopes = array_filter($parcelCodes, fn($p) => $p['Type'] === 0);

    $this->debugLog("Generated parcels (Type=1): " . count($actualParcels) . " (expected: {$parcelsCount})");
    $this->debugLog("Generated envelopes (Type=0): " . count($actualEnvelopes) . " (expected: {$envelopesCount})");

    if (count($actualParcels) != $parcelsCount) {
        $this->debugLog("🚨 MISMATCH: Generated parcels != declared parcels");
    }
    if (count($actualEnvelopes) != $envelopesCount) {
        $this->debugLog("🚨 MISMATCH: Generated envelopes != declared envelopes");
    }

    $this->debugLog("Total parcel codes generated: " . count($parcelCodes));
    $this->debugLog("=== PARCEL CODES DEBUG END ===");

    return array_values($parcelCodes);
}

    /**
     * Map recipient address using address_location_mappings table
     */
    private function mapRecipientAddress($order) {
        // If we already have Cargus IDs, no need to map
        if (!empty($order['recipient_county_id']) && !empty($order['recipient_locality_id'])) {
            return [
                'success' => true,
                'mapped_data' => []
            ];
        }
        
        // Parse shipping address
        $parsedAddress = $this->parseShippingAddress($order['shipping_address'] ?? '');
        
        if (empty($parsedAddress['county']) || empty($parsedAddress['locality'])) {
            return [
                'success' => false,
                'error' => 'Cannot determine county and locality from shipping address',
                'parsed_address' => $parsedAddress
            ];
        }
        
        // Look up in address mappings table
        $mapping = $this->findAddressMapping($parsedAddress['county'], $parsedAddress['locality']);
        
        if (!$mapping) {
            // Create new mapping entry for future manual completion
            $this->createAddressMapping($parsedAddress['county'], $parsedAddress['locality']);
            
            return [
                'success' => false,
                'error' => 'Address mapping not found. Please provide Cargus county and locality IDs manually.',
                'parsed_address' => $parsedAddress
            ];
        }
        
        // Update mapping usage
        $this->updateMappingUsage($mapping['id']);
        
        return [
            'success' => true,
            'mapped_data' => [
                'recipient_county_id' => $mapping['cargus_county_id'],
                'recipient_locality_id' => $mapping['cargus_locality_id'],
                'recipient_county_name' => $mapping['cargus_county_name'],
                'recipient_locality_name' => $mapping['cargus_locality_name']
            ]
        ];
    }
    
    /**
     * Parse shipping address to extract county and locality
     */
    private function parseShippingAddress(string $address): array {
        $address = trim($address);
        $parts = [
            'county' => '',
            'locality' => '',
            'street' => '',
            'building' => ''
        ];
        
        // Common patterns for Romanian addresses
        $countyPatterns = [
            '/judeţul?\s+([^,]+)/i',
            '/jud\.?\s+([^,]+)/i',
            '/([^,]+)\s+county/i',
            '/,\s*([^,]+)\s*$/i' // Last part after comma
        ];
        
        foreach ($countyPatterns as $pattern) {
            if (preg_match($pattern, $address, $matches)) {
                $parts['county'] = trim($matches[1]);
                break;
            }
        }
        
        // Extract locality (city/town)
        $localityPatterns = [
            '/(?:municipiul|orașul|comuna|satul)\s+([^,]+)/i',
            '/^([^,]+)(?:,|\s+str\.?)/i', // First part before comma or "str"
            '/([A-Z][a-z]+(?:\s+[A-Z][a-z]+)*)\s*,/i' // Capitalized words before comma
        ];
        
        foreach ($localityPatterns as $pattern) {
            if (preg_match($pattern, $address, $matches)) {
                $parts['locality'] = trim($matches[1]);
                break;
            }
        }
        
        return $parts;
    }
    
    /**
     * Find address mapping in database
     */
    private function findAddressMapping(string $county, string $locality): ?array {
        $query = "
            SELECT * FROM address_location_mappings
            WHERE (
                LOWER(county_name) = LOWER(:county) 
                OR county_name LIKE CONCAT('%', :county, '%')
            )
            AND (
                LOWER(locality_name) = LOWER(:locality)
                OR locality_name LIKE CONCAT('%', :locality, '%')
            )
            AND cargus_county_id IS NOT NULL
            AND cargus_locality_id IS NOT NULL
            ORDER BY 
                mapping_confidence = 'high' DESC,
                mapping_confidence = 'medium' DESC,
                is_verified DESC,
                usage_count DESC
            LIMIT 1
        ";
        
        $stmt = $this->conn->prepare($query);
        $stmt->execute([
            ':county' => $county,
            ':locality' => $locality
        ]);
        
        return $stmt->fetch(PDO::FETCH_ASSOC) ?: null;
    }
    
    /**
     * Create new address mapping for future completion
     */
    private function createAddressMapping(string $county, string $locality): void {
        $query = "
            INSERT IGNORE INTO address_location_mappings 
            (county_name, locality_name, mapping_confidence, created_at, updated_at)
            VALUES (?, ?, 'low', NOW(), NOW())
        ";
        
        $stmt = $this->conn->prepare($query);
        $stmt->execute([$county, $locality]);
    }
    
    /**
     * Update mapping usage statistics
     */
    private function updateMappingUsage(int $mappingId): void {
        $query = "
            UPDATE address_location_mappings 
            SET usage_count = usage_count + 1, last_used_at = NOW()
            WHERE id = ?
        ";
        
        $stmt = $this->conn->prepare($query);
        $stmt->execute([$mappingId]);
    }
    
    /**
     * Calculate shipping data for order
     */
    public function calculateOrderShipping($order) {
        $weightCalculator = new WeightCalculator($this->conn);
        return $weightCalculator->calculateOrderShipping($order['id']);
    }

    /**
     * Retrieve postal code for a locality
     * Uses Cargus Localities endpoint to find CodPostal
     */
    public function getPostalCode($countyId, $localityId) {
        if (empty($countyId) || empty($localityId)) {
            return null;
        }
    
        if (!$this->authenticate()) {
            echo "❌ Authentication failed\n";
            return null;
        }
    
        $endpoint = sprintf('Localities?countryId=1&countyId=%d', intval($countyId));
        $response = $this->makeRequest('GET', $endpoint, null, true);
    
        if (!$response['success']) {
            return null;
        }
        
        if (is_array($response['data'])) {
            echo "Array count: " . count($response['data']) . "\n";
            if (!empty($response['data'])) {
                echo "First locality structure: " . json_encode($response['data'][0], JSON_PRETTY_PRINT) . "\n";
                
                for ($i = 0; $i < min(3, count($response['data'])); $i++) {
                    $loc = $response['data'][$i];
                    echo "  Locality $i: ID=" . ($loc['LocalityId'] ?? 'N/A') . 
                         ", Name=" . ($loc['Name'] ?? 'N/A') . 
                         ", Postal=" . ($loc['CodPostal'] ?? 'EMPTY') . "\n";
                }
            }
        } else {
            return null;
        }
        
        foreach ($response['data'] as $loc) {
            if ((int)($loc['LocalityId'] ?? 0) === (int)$localityId) {
                return $loc['PostalCode'] ?? null;  // ← CHANGE THIS LINE
            }
        }

        return null;
    }
    
    /**
     * Get sender location configuration
     */
    private function getSenderLocation() {
        // First try to get from environment
        $envLocationId = $this->config['sender_location_id'];
        
        // Try database lookup
        $stmt = $this->conn->prepare("
            SELECT * FROM sender_locations 
            WHERE (id = ? OR cargus_location_id = ?) AND active = 1
            LIMIT 1
        ");
        $stmt->execute([$envLocationId, $envLocationId]);
        $location = $stmt->fetch(PDO::FETCH_ASSOC);
        
        if ($location) {
            return $location;
        }
        
        // Fallback to environment defaults
        return [
            'cargus_location_id' => $envLocationId,
            'company_name' => $_ENV['CARGUS_SENDER_NAME'] ?? getenv('CARGUS_SENDER_NAME') ?? 'Company SRL',
            'county_id' => 1, // Bucuresti
            'locality_id' => 150, // Bucuresti
            'street_id' => 0,
            'building_number' => $_ENV['CARGUS_SENDER_BUILDING'] ?? getenv('CARGUS_SENDER_BUILDING') ?? '10',
            'address_text' => $_ENV['CARGUS_SENDER_ADDRESS'] ?? getenv('CARGUS_SENDER_ADDRESS') ?? 'Default Address',
            'contact_person' => $_ENV['CARGUS_SENDER_CONTACT'] ?? getenv('CARGUS_SENDER_CONTACT') ?? 'Contact Person',
            'phone' => $_ENV['CARGUS_SENDER_PHONE'] ?? getenv('CARGUS_SENDER_PHONE') ?? '0700000000',
            'email' => $_ENV['CARGUS_SENDER_EMAIL'] ?? getenv('CARGUS_SENDER_EMAIL') ?? 'contact@company.com'
        ];
    }
    
    /**
     * Build complete AWB data for Cargus API
     */
    private function buildAWBData($order, $calculatedData, $senderLocation) {

    $parcelsCount = (int)($calculatedData['parcels_count'] ?? 1);
    $envelopesCount = (int)($calculatedData['envelopes_count'] ?? $order['envelopes_count'] ?? 1);
    if ($envelopesCount <= 0) {
        $envelopesCount = 1;
    }

    $this->debugLog("=== CARGUS AWB DEBUG START ===");
    $this->debugLog("Order Number: " . $order['order_number']);
    $this->debugLog("Raw weight from calculator: " . $calculatedData['total_weight'] . " kg");

    $totalWeightKg = (float)$calculatedData['total_weight'];
    $totalWeight = (int)round($totalWeightKg); // send real kilograms

    $this->debugLog("Processed weight: " . $totalWeightKg . " kg");
    $this->debugLog("API weight (kg): " . $totalWeight);
    $this->debugLog("Parcels: " . $parcelsCount);

    if ($totalWeight > 31) {
        $this->debugLog("🚨 PROBLEM: API weight " . $totalWeight . " exceeds 31kg limit!");
    } else {
        $this->debugLog("✅ API weight " . $totalWeight . " is within 31kg limit");
    }

    $serviceId = 34;
    if ($totalWeightKg > 31) {
        $serviceId = 35;
    }

    $this->debugLog("Service ID: " . $serviceId);
    $this->debugLog("=== CARGUS AWB DEBUG END ===");

    return [
        'Sender' => [
            'SenderClientId' => null,
            'TertiaryClientId' => null,
            'LocationId' => $senderLocation['cargus_location_id'],
            'Name' => $senderLocation['company_name'],
            'CountyId' => $senderLocation['county_id'],
            'CountyName' => 'BUCURESTI',
            'LocalityId' => $senderLocation['locality_id'],
            'LocalityName' => 'BUCURESTI',
            'StreetId' => $senderLocation['street_id'] ?? 0,
            'StreetName' => $_ENV['CARGUS_SENDER_STREET'] ?? getenv('CARGUS_SENDER_STREET') ?? 'Strada Principala',
            'BuildingNumber' => $senderLocation['building_number'],
            'AddressText' => $senderLocation['address_text'],
            'ContactPerson' => $senderLocation['contact_person'],
            'PhoneNumber' => Phone::toLocal($senderLocation['phone']),
            'Email' => $senderLocation['email'],
            'CodPostal' => $_ENV['CARGUS_SENDER_POSTAL'] ?? getenv('CARGUS_SENDER_POSTAL') ?? '010001',
            'CountryId' => 0
        ],
        'Recipient' => [
            'Name' => $order['customer_name'],
            'CountyId' => $order['recipient_county_id'],
            'CountyName' => $order['recipient_county_name'] ?? '',
            'LocalityId' => $order['recipient_locality_id'],
            'LocalityName' => $order['recipient_locality_name'] ?? '',
            'StreetId' => $order['recipient_street_id'] ?? 0,
            'StreetName' => $order['recipient_street_name'] ?? '',
            'BuildingNumber' => $order['recipient_building_number'] ?: '',
            'AddressText' => $order['address_text'] ?? $order['shipping_address'],
            'ContactPerson' => $order['recipient_contact_person'] ?: $order['customer_name'],
            'PhoneNumber' => Phone::toLocal($order['recipient_phone']),
            'Email' => $order['recipient_email'] ?: '',
            'CodPostal' => $order['recipient_postal'] ?? '',
            'CountryId' => 0
        ],
        'Parcels' => $parcelsCount,
        'Envelopes' => $envelopesCount,
        'TotalWeight' => $totalWeight,
        // No declared value is sent for Cargus AWBs
        'DeclaredValue' => 0,
        'CashRepayment' => intval($order['cash_repayment'] ?? 0),
        'BankRepayment' => intval($order['bank_repayment'] ?? 0),
        'OtherRepayment' => '',
        'BarCodeRepayment' => '',
        'PaymentInstrumentId' => 0,
        'PaymentInstrumentValue' => 0,
        'HasTertReimbursement' => false,
        'OpenPackage' => boolval($order['open_package'] ?? false),
        'PriceTableId' => 0,
        'ShipmentPayer' => 1,
        'ShippingRepayment' => 0,
        'SaturdayDelivery' => boolval($order['saturday_delivery'] ?? false),
        'MorningDelivery' => boolval($order['morning_delivery'] ?? false),
        'Observations' => $order['observations'] ?: 'Comandă generată automat',
        'PackageContent' => $calculatedData['package_content'] ?: 'Diverse produse',
        'CustomString' => '',
        'SenderReference1' => $order['order_number'] ?? '',
        'RecipientReference1' => $order['recipient_reference1'] ?? '',
        'RecipientReference2' => $order['recipient_reference2'] ?? '',
        'InvoiceReference' => $order['invoice_reference'] ?? $order['invoice_number'] ?? '',
        'ServiceId' => $serviceId,
        'ParcelCodes' => $this->generateParcelCodes($parcelsCount, $envelopesCount, $totalWeight, $calculatedData)
    ];
}
    
public function getAwbDocuments($awbCodes, $type = 'PDF', $format = 1, $printMainOnce = 1) {
    try {
        if (empty($awbCodes) || !is_array($awbCodes)) {
            return ['success' => false, 'error' => 'Invalid AWB codes provided'];
        }
        
        // Ensure all AWB codes are numeric strings
        $cleanAwbCodes = array_map(function($awb) {
            return preg_match('/^\d+$/', trim($awb)) ? trim($awb) : null;
        }, $awbCodes);
        
        $cleanAwbCodes = array_filter($cleanAwbCodes);
        
        if (empty($cleanAwbCodes)) {
            return ['success' => false, 'error' => 'No valid AWB codes provided'];
        }
        
        // Prepare parameters
        $jsonAwb = json_encode(array_values($cleanAwbCodes));
        $params = [
            'barCodes' => $jsonAwb,
            'type' => strtoupper($type),
            'format' => intval($format),
            'printMainOnce' => intval($printMainOnce)
        ];
        
        $queryString = http_build_query($params);
        $endpoint = 'AwbDocuments?' . $queryString;
        
        error_log("Cargus AWB Documents request: {$endpoint}");
        
        // Ensure we have a valid authentication token
        if (!$this->getAuthToken()) {
            return ['success' => false, 'error' => 'Failed to authenticate with Cargus API'];
        }

        // Make API request
        $result = $this->makeRequest('GET', $endpoint, null, true);

        error_log("Cargus AWB Documents response status: " . $result['code']);

        if (!$result['success'] || (int)$result['code'] !== 200) {
            $errorMsg = 'AWB Documents API error: ' . ($result['error'] ?? 'Unknown error');
            error_log($errorMsg . " (Status: {$result['code']})");
            return ['success' => false, 'error' => $errorMsg];
        }


        // Validate API response and normalise to base64
<<<<<<< HEAD
        $rawBody = (string)($result['raw'] ?? '');
=======
        $rawBody = $result['raw'] ?? '';
>>>>>>> 4eb13b33

        // If API returned JSON, attempt to extract the document content
        if (!empty($result['data'])) {
            if (is_array($result['data'])) {
                // Surface API errors rather than returning a corrupt document
                $apiError = $result['data']['message'] ?? $result['data']['error'] ?? null;
                if ($apiError) {
                    return ['success' => false, 'error' => 'AWB Documents API error: ' . $apiError];
                }
<<<<<<< HEAD

                // Some responses might wrap the base64 data in a field
                $rawBody = $result['data']['data'] ?? $result['data']['document'] ?? $result['data']['content'] ?? $rawBody;
            } elseif (is_string($result['data'])) {
                $rawBody = $result['data'];
            }
        }

        // Normalize whitespace that may break base64 detection
        $rawBody = trim($rawBody);

        // If response is not valid base64, assume it's binary PDF and encode it
        if (base64_decode($rawBody, true) === false) {
            $compact = preg_replace('/\s+/', '', $rawBody);
            if (base64_decode($compact, true) !== false) {
                $rawBody = $compact;
            } else {
                $rawBody = base64_encode($rawBody);
            }
        }

        // Final validation - ensure we now have valid base64 data
        if (base64_decode($rawBody, true) === false) {
            return ['success' => false, 'error' => 'Invalid document data received from Cargus API'];
        }

=======

                // Some responses might wrap the base64 data in a field
                $rawBody = $result['data']['data'] ?? $result['data']['document'] ?? $result['data']['content'] ?? $rawBody;
            } elseif (is_string($result['data'])) {
                $rawBody = $result['data'];
            }
        }

        // If response is not valid base64, assume it's binary PDF and encode it
        if (base64_decode($rawBody, true) === false) {
            $rawBody = base64_encode($rawBody);
        }

        // Final validation - ensure we now have valid base64 data
        if (base64_decode($rawBody, true) === false) {
            return ['success' => false, 'error' => 'Invalid document data received from Cargus API'];
        }

>>>>>>> 4eb13b33
        error_log("Cargus AWB Documents success: " . strlen($rawBody) . " bytes base64 data");

        // Return base64 encoded PDF data
        return [
            'success' => true,
            'data' => $rawBody,
            'error' => null
        ];
        
    } catch (Throwable $e) {
        error_log('CargusService::getAwbDocuments error: ' . $e->getMessage());
        return [
            'success' => false,
            'error' => 'Failed to get AWB documents: ' . $e->getMessage()
        ];
    }
}

    /**
     * Validate AWB data before sending to API
     */
    private function validateAWBData($awbData) {
        $errors = [];

        // Normalize phone numbers to local format
        $awbData['Sender']['PhoneNumber'] = Phone::toLocal($awbData['Sender']['PhoneNumber'] ?? '');
        $awbData['Recipient']['PhoneNumber'] = Phone::toLocal($awbData['Recipient']['PhoneNumber'] ?? '');
        
        // Required sender fields
        if (empty($awbData['Sender']['Name'])) $errors[] = 'Sender name required';
        if (empty($awbData['Sender']['CountyId'])) $errors[] = 'Sender county required';
        if (empty($awbData['Sender']['LocalityId'])) $errors[] = 'Sender locality required';
        if (empty($awbData['Sender']['PhoneNumber'])) $errors[] = 'Sender phone required';
        
        // Required recipient fields
        if (empty($awbData['Recipient']['Name'])) $errors[] = 'Recipient name required';
        if (empty($awbData['Recipient']['CountyId'])) $errors[] = 'Recipient county required';
        if (empty($awbData['Recipient']['LocalityId'])) $errors[] = 'Recipient locality required';
        if (empty($awbData['Recipient']['PhoneNumber'])) $errors[] = 'Recipient phone required';
        
        // Weight and count validation - CORRECTED
        if ($awbData['TotalWeight'] <= 0) $errors[] = 'Weight must be greater than 0';
        
        // FIXED: Allow 0 parcels if there are envelopes
        if ($awbData['Parcels'] <= 0 && $awbData['Envelopes'] <= 0) {
            $errors[] = 'Must have at least 1 parcel or envelope';
        }
        
        if ($awbData['Envelopes'] > 9) $errors[] = 'Maximum 9 envelopes allowed';
        
        // CRITICAL: Validate ParcelCodes array
        if (empty($awbData['ParcelCodes']) || !is_array($awbData['ParcelCodes'])) {
            $errors[] = 'ParcelCodes array is required and cannot be empty';
        } else {
            $expectedCount = $awbData['Parcels'] + $awbData['Envelopes'];
            $actualCount = count($awbData['ParcelCodes']);
            
            if ($actualCount !== $expectedCount) {
                $errors[] = "ParcelCodes count mismatch: expected {$expectedCount} (Parcels: {$awbData['Parcels']} + Envelopes: {$awbData['Envelopes']}), got {$actualCount}";
            }
            
            // Validate each ParcelCode
            $parcelTypeCount = 0;
$envelopeTypeCount = 0;

foreach ($awbData['ParcelCodes'] as $i => $parcelCode) {
    if (!isset($parcelCode['Code'])) {
        $errors[] = "ParcelCode [{$i}]: Missing 'Code' field";
    }
    if (!isset($parcelCode['Type'])) {
        $errors[] = "ParcelCode [{$i}]: Missing 'Type' field";
    } else {
        if ($parcelCode['Type'] === 1) {
            $parcelTypeCount++; // parcel
        } elseif ($parcelCode['Type'] === 0) {
            $envelopeTypeCount++; // envelope
        } else {
            $errors[] = "ParcelCode [{$i}]: Invalid Type '{$parcelCode['Type']}' (must be 1 for parcel or 0 for envelope)";
        }
    }

    if (!isset($parcelCode['Weight']) || !is_int($parcelCode['Weight']) || $parcelCode['Weight'] <= 0) {
        $errors[] = "ParcelCode [{$i}]: Weight must be a positive integer";
    }

    $requiredFields = ['Length', 'Width', 'Height', 'ParcelContent'];
    foreach ($requiredFields as $field) {
        if (!isset($parcelCode[$field])) {
            $errors[] = "ParcelCode [{$i}]: Missing '{$field}' field";
        }
    }
}

if ($parcelTypeCount !== $awbData['Parcels']) {
    $errors[] = "Type mismatch: declared {$awbData['Parcels']} parcels, but found {$parcelTypeCount} ParcelCodes with Type=1";
}
if ($envelopeTypeCount !== $awbData['Envelopes']) {
    $errors[] = "Type mismatch: declared {$awbData['Envelopes']} envelopes, but found {$envelopeTypeCount} ParcelCodes with Type=0";
}
        }
        
        // Phone validation
        $phonePattern = '/^[0-9\s\-\(\)]{10,15}$/';
        if (!preg_match($phonePattern, $awbData['Sender']['PhoneNumber'])) {
            $errors[] = 'Invalid sender phone format';
        }
        if (!preg_match($phonePattern, $awbData['Recipient']['PhoneNumber'])) {
            $errors[] = 'Invalid recipient phone format';
        }
        
        // ServiceId validation
        if (empty($awbData['ServiceId'])) {
            $errors[] = 'ServiceId is required';
        }
        
        return [
            'valid' => empty($errors),
            'errors' => $errors
        ];
    }
    
    /**
     * Make HTTP request to Cargus API
     */
    private function makeRequest($method, $endpoint, $data = null, $requireAuth = true) {
    $url = rtrim($this->apiUrl, '/') . '/' . ltrim($endpoint, '/');
    
    $headers = [
        'Accept: application/json',
        'Content-Type: application/json'
    ];
    
    if (!empty($this->subscriptionKey)) {
        $headers[] = 'Ocp-Apim-Subscription-Key: ' . $this->subscriptionKey;
    }
    
    if ($requireAuth && $this->token) {
        $headers[] = 'Authorization: Bearer ' . $this->token;
    }
    
    // CRITICAL DEBUGGING: Log exactly what we're sending to Cargus API
    if ($data !== null && $endpoint === 'Awbs') {
        $this->debugLog("=== CARGUS API REQUEST DEBUG ===");
        $this->debugLog("URL: " . $url);
        $this->debugLog("Method: " . $method);
        
        // Log the complete data structure
        $jsonData = json_encode($data, JSON_PRETTY_PRINT);
        $this->debugLog("Request JSON Length: " . strlen($jsonData) . " characters");
        
        // Log specific fields we care about
        $this->debugLog("Parcels field: " . ($data['Parcels'] ?? 'MISSING'));
        $this->debugLog("Envelopes field: " . ($data['Envelopes'] ?? 'MISSING'));
        $this->debugLog("TotalWeight field: " . ($data['TotalWeight'] ?? 'MISSING'));
        
        if (isset($data['ParcelCodes'])) {
            $this->debugLog("ParcelCodes array exists with " . count($data['ParcelCodes']) . " items");
            foreach ($data['ParcelCodes'] as $i => $code) {
                $this->debugLog("  ParcelCode[{$i}]: " . json_encode($code));
            }
        } else {
            $this->debugLog("🚨 ParcelCodes field is MISSING from request data!");
        }
        
        // Log the complete JSON being sent (limit to first 2000 chars for log readability)
        $this->debugLog("Complete JSON (first 2000 chars): " . substr($jsonData, 0, 2000));
        
        // Check for JSON encoding errors
        if (json_last_error() !== JSON_ERROR_NONE) {
            $this->debugLog("🚨 JSON ENCODING ERROR: " . json_last_error_msg());
        }
        
        $this->debugLog("=== CARGUS API REQUEST DEBUG END ===");
    }
    
    $ch = curl_init();
    curl_setopt_array($ch, [
        CURLOPT_URL => $url,
        CURLOPT_RETURNTRANSFER => true,
        CURLOPT_TIMEOUT => 30,
        CURLOPT_CUSTOMREQUEST => $method,
        CURLOPT_HTTPHEADER => $headers,
        CURLOPT_SSL_VERIFYPEER => false,
        CURLOPT_FOLLOWLOCATION => true,
        CURLOPT_VERBOSE => true,
        CURLOPT_STDERR => fopen('/var/www/notsowms.ro/logs/curl_verbose.log', 'a')
    ]);
    
    if ($data !== null) {
        $jsonPayload = json_encode($data);
        curl_setopt($ch, CURLOPT_POSTFIELDS, $jsonPayload);
        
        // Log the exact payload being sent
        if ($endpoint === 'Awbs') {
            $this->debugLog("Final cURL payload length: " . strlen($jsonPayload) . " characters");
        }
    }

    // file_put_contents('/var/www/notsowms.ro/logs/cargus_last_awb_payload.json', $jsonPayload);

    $response = curl_exec($ch);
    $httpCode = curl_getinfo($ch, CURLINFO_HTTP_CODE);
    $error = curl_error($ch);
    curl_close($ch);
    
    // Log response details for AWB requests
    if ($endpoint === 'Awbs') {
        $this->debugLog("=== CARGUS API RESPONSE DEBUG ===");
        $this->debugLog("HTTP Code: " . $httpCode);
        $this->debugLog("Response length: " . strlen($response) . " characters");
        $this->debugLog("Response (first 1000 chars): " . substr($response, 0, 1000));
        $this->debugLog("=== CARGUS API RESPONSE DEBUG END ===");
    }
    
    if ($error) {
        return [
            'success' => false,
            'error' => 'CURL error: ' . $error,
            'code' => 0,
            'raw' => null
        ];
    }
    
    $decodedResponse = json_decode($response, true);
    
    if ($httpCode >= 200 && $httpCode < 300) {
        return [
            'success' => true,
            'data' => $decodedResponse,
            'code' => $httpCode,
            'raw' => $response
        ];
    }
    
    $errorMessage = 'HTTP ' . $httpCode;
    if ($decodedResponse) {
        if (isset($decodedResponse['message'])) {
            $errorMessage .= ': ' . $decodedResponse['message'];
        } elseif (isset($decodedResponse['error'])) {
            $errorMessage .= ': ' . $decodedResponse['error'];
        } elseif (is_array($decodedResponse)) {
            $errorMessage .= ': ' . implode(', ', array_filter($decodedResponse, 'is_string'));
        }
    }
    
    return [
        'success' => false,
        'error' => $errorMessage,
        'code' => $httpCode,
        'raw' => $response
    ];
}

    private function debugAWBData($awbData) {
    $this->debugLog("=== AWB DATA VALIDATION DEBUG ===");
    $this->debugLog("Parcels declared: " . ($awbData['Parcels'] ?? 'NOT_SET'));
    $this->debugLog("Envelopes declared: " . ($awbData['Envelopes'] ?? 'NOT_SET'));
    $this->debugLog("TotalWeight: " . ($awbData['TotalWeight'] ?? 'NOT_SET'));
    $this->debugLog("ServiceId: " . ($awbData['ServiceId'] ?? 'NOT_SET'));
    
    // Check Sender data
    if (isset($awbData['Sender'])) {
        $this->debugLog("Sender Name: " . ($awbData['Sender']['Name'] ?? 'MISSING'));
        $this->debugLog("Sender CountyId: " . ($awbData['Sender']['CountyId'] ?? 'MISSING'));
        $this->debugLog("Sender LocalityId: " . ($awbData['Sender']['LocalityId'] ?? 'MISSING'));
    } else {
        $this->debugLog("🚨 Sender data: COMPLETELY MISSING!");
    }
    
    // Check Recipient data
    if (isset($awbData['Recipient'])) {
        $this->debugLog("Recipient Name: " . ($awbData['Recipient']['Name'] ?? 'MISSING'));
        $this->debugLog("Recipient CountyId: " . ($awbData['Recipient']['CountyId'] ?? 'MISSING'));
        $this->debugLog("Recipient LocalityId: " . ($awbData['Recipient']['LocalityId'] ?? 'MISSING'));
    } else {
        $this->debugLog("🚨 Recipient data: COMPLETELY MISSING!");
    }
    
    if (isset($awbData['ParcelCodes'])) {
        $this->debugLog("ParcelCodes count: " . count($awbData['ParcelCodes']));
        
        $parcelCount = 0;
        $envelopeCount = 0;
        
        foreach ($awbData['ParcelCodes'] as $i => $code) {
            $type = $code['Type'] ?? 'MISSING';
            $typeName = $type === 1 ? 'PARCEL' : ($type === 0 ? 'ENVELOPE' : 'UNKNOWN');
            $weight = $code['Weight'] ?? 'MISSING';
            $codeValue = $code['Code'] ?? 'MISSING';
            $length = $code['Length'] ?? 'MISSING';
            $width = $code['Width'] ?? 'MISSING';
            $height = $code['Height'] ?? 'MISSING';
            $content = $code['ParcelContent'] ?? 'MISSING';
            
            $this->debugLog("  [{$i}] Code: {$codeValue}, Type: {$type} ({$typeName}), Weight: {$weight}, Dims: {$length}x{$width}x{$height}, Content: {$content}");
            
            if ($type === 0) $parcelCount++;
            if ($type === 1) $envelopeCount++;
        }
        
        $this->debugLog("Summary - Parcel types (Type=0): {$parcelCount}, Envelope types (Type=1): {$envelopeCount}");
        
        // Check for mismatches
        if ($parcelCount !== ($awbData['Parcels'] ?? 0)) {
            $this->debugLog("🚨 MISMATCH: Declared parcels: " . ($awbData['Parcels'] ?? 0) . ", Type=0 count: {$parcelCount}");
        }
        if ($envelopeCount !== ($awbData['Envelopes'] ?? 0)) {
            $this->debugLog("🚨 MISMATCH: Declared envelopes: " . ($awbData['Envelopes'] ?? 0) . ", Type=1 count: {$envelopeCount}");
        }
        
    } else {
        $this->debugLog("🚨 ParcelCodes: COMPLETELY MISSING!");
    }
    
    $this->debugLog("=== AWB DATA VALIDATION DEBUG END ===");
}
    
    /**
     * Log info message
     */
    private function logInfo($message, $context = []) {
        if ($this->config['debug']) {
            $logMessage = "Cargus INFO: $message";
            if (!empty($context)) {
                $logMessage .= " | Context: " . json_encode($context);
            }
            error_log($logMessage);
        }
    }
    
    /**
     * Log error message
     */
    private function logError($message, $error, $raw = null) {
        $logMessage = "Cargus ERROR: $message | Error: $error";
        if ($raw) {
            $logMessage .= " | Raw: " . substr($raw, 0, 500);
        }
        error_log($logMessage);
    }
}<|MERGE_RESOLUTION|>--- conflicted
+++ resolved
@@ -920,11 +920,7 @@
 
 
         // Validate API response and normalise to base64
-<<<<<<< HEAD
         $rawBody = (string)($result['raw'] ?? '');
-=======
-        $rawBody = $result['raw'] ?? '';
->>>>>>> 4eb13b33
 
         // If API returned JSON, attempt to extract the document content
         if (!empty($result['data'])) {
@@ -934,7 +930,6 @@
                 if ($apiError) {
                     return ['success' => false, 'error' => 'AWB Documents API error: ' . $apiError];
                 }
-<<<<<<< HEAD
 
                 // Some responses might wrap the base64 data in a field
                 $rawBody = $result['data']['data'] ?? $result['data']['document'] ?? $result['data']['content'] ?? $rawBody;
@@ -961,26 +956,7 @@
             return ['success' => false, 'error' => 'Invalid document data received from Cargus API'];
         }
 
-=======
-
-                // Some responses might wrap the base64 data in a field
-                $rawBody = $result['data']['data'] ?? $result['data']['document'] ?? $result['data']['content'] ?? $rawBody;
-            } elseif (is_string($result['data'])) {
-                $rawBody = $result['data'];
-            }
-        }
-
-        // If response is not valid base64, assume it's binary PDF and encode it
-        if (base64_decode($rawBody, true) === false) {
-            $rawBody = base64_encode($rawBody);
-        }
-
-        // Final validation - ensure we now have valid base64 data
-        if (base64_decode($rawBody, true) === false) {
-            return ['success' => false, 'error' => 'Invalid document data received from Cargus API'];
-        }
-
->>>>>>> 4eb13b33
+
         error_log("Cargus AWB Documents success: " . strlen($rawBody) . " bytes base64 data");
 
         // Return base64 encoded PDF data
