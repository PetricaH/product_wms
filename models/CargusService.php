<?php
/**
 * Updated CargusService Class - Environment Variables Version
 * File: models/CargusService.php
 * 
 * Handles complete Cargus API integration with:
 * - Environment-based configuration (secure)
 * - Authentication and token management  
 * - AWB generation with proper field mapping
 * - Weight and parcels calculation
 * - Error handling and logging
 * - Address mapping integration
 */

require_once BASE_PATH . '/utils/Phone.php';
use Utils\Phone;

ini_set('log_errors', 1);
ini_set('error_log', '/var/www/notsowms.ro/logs/php_debug.log');

class CargusService 
{
    private $apiUrl;
    private $subscriptionKey;
    private $username;
    private $password;
    private $token;
    private $tokenExpiry;
    private $config;
    private $conn;
    private $orderModel;
    private array $countyCache = [];
    private array $localityCache = [];

    // Add this simple debug method
    private function debugLog($message) {
        $logFile = '/var/www/notsowms.ro/logs/cargus_debug.log';
        $timestamp = date('Y-m-d H:i:s');
        file_put_contents($logFile, "[{$timestamp}] {$message}\n", FILE_APPEND | LOCK_EX);
        
        // Also use error_log for backup
        error_log("CARGUS: {$message}");
    }
    
    public function __construct($conn = null) {
        $this->conn = $conn ?: $this->getConnection();
        $this->loadEnvironmentConfiguration();
        $this->loadCachedToken();

        require_once BASE_PATH . '/models/Order.php';
        $this->orderModel = new Order($this->conn);
    }
    
    /**
     * Get database connection
     */
    private function getConnection() {
        if (!$this->conn) {
            $config = require BASE_PATH . '/config/config.php';
            $this->conn = $config['connection_factory']();
        }
        return $this->conn;
    }
    
    /**
     * Load configuration from environment variables (secure approach)
     */
    private function loadEnvironmentConfiguration() {
        // Load from environment variables first (secure)
        $this->apiUrl = $_ENV['CARGUS_API_URL'] ?? getenv('CARGUS_API_URL') ?? 'https://urgentcargus.azure-api.net/api/';
        $this->subscriptionKey = $_ENV['CARGUS_SUBSCRIPTION_KEY'] ?? getenv('CARGUS_SUBSCRIPTION_KEY');
        $this->username = $_ENV['CARGUS_USER'] ?? getenv('CARGUS_USER');
        $this->password = $_ENV['CARGUS_PASS'] ?? getenv('CARGUS_PASS');
        
        // Validate required environment variables
        if (empty($this->subscriptionKey) || empty($this->username) || empty($this->password)) {
            // Fallback to database configuration if env vars not set
            $this->loadDatabaseConfiguration();
        }
        
        // Load additional configuration
        $this->config = [
            'sender_location_id' => $_ENV['CARGUS_SENDER_LOCATION_ID'] ?? getenv('CARGUS_SENDER_LOCATION_ID') ?? 201484643,
            'default_service_id' => 34,
            'cache_hours' => 23,
            'debug' => ($_ENV['APP_ENV'] ?? getenv('APP_ENV')) === 'development'
        ];
    }
    
    /**
     * Fallback: Load configuration from database (legacy support)
     */
    private function loadDatabaseConfiguration() {
        try {
            $stmt = $this->conn->prepare("SELECT setting_key, setting_value, setting_type FROM cargus_config WHERE active = 1");
            $stmt->execute();
            $settings = $stmt->fetchAll(PDO::FETCH_ASSOC);
            
            foreach ($settings as $setting) {
                $value = $setting['setting_value'];
                
                // Convert based on type
                switch ($setting['setting_type']) {
                    case 'integer':
                        $value = (int)$value;
                        break;
                    case 'decimal':
                        $value = (float)$value;
                        break;
                    case 'boolean':
                        $value = filter_var($value, FILTER_VALIDATE_BOOLEAN);
                        break;
                    case 'json':
                        $value = json_decode($value, true);
                        break;
                }
                
                // Map database settings to class properties
                switch ($setting['setting_key']) {
                    case 'api_url':
                        $this->apiUrl = $value;
                        break;
                    case 'subscription_key':
                        $this->subscriptionKey = $value;
                        break;
                    case 'username':
                        $this->username = $value;
                        break;
                    case 'password':
                        $this->password = $value;
                        break;
                    default:
                        $this->config[$setting['setting_key']] = $value;
                        break;
                }
            }
        } catch (Exception $e) {
            error_log("Failed to load Cargus database configuration: " . $e->getMessage());
            throw new Exception("Cargus configuration not available. Please check environment variables or database settings.");
        }
    }
    
    /**
     * Load cached token if valid
     */
    private function loadCachedToken() {
        $cacheFile = sys_get_temp_dir() . '/cargus_token_' . md5($this->username) . '.cache';
        
        if (file_exists($cacheFile)) {
            $cached = json_decode(file_get_contents($cacheFile), true);
            
            if ($cached && isset($cached['token'], $cached['expiry']) && $cached['expiry'] > time()) {
                $this->token = $cached['token'];
                $this->tokenExpiry = $cached['expiry'];
                
                if ($this->config['debug']) {
                    $this->logInfo('Using cached token', ['expires_at' => date('Y-m-d H:i:s', $this->tokenExpiry)]);
                }
            }
        }
    }
    
    /**
     * Save token to cache
     */
    private function saveTokenToCache() {
        $cacheFile = sys_get_temp_dir() . '/cargus_token_' . md5($this->username) . '.cache';
        
        $cacheData = [
            'token' => $this->token,
            'expiry' => $this->tokenExpiry
        ];
        
        file_put_contents($cacheFile, json_encode($cacheData), LOCK_EX);
    }
    
    /**
     * Authenticate with Cargus API
     */
    private function authenticate() {
        if ($this->token && $this->tokenExpiry && $this->tokenExpiry > time() + 300) {
            return true; // Token valid for at least 5 more minutes
        }
        
        $loginData = [
            'UserName' => $this->username,
            'Password' => $this->password
        ];
        
        $response = $this->makeRequest('POST', 'LoginUser', $loginData, false);
        
        if (!$response['success']) {
            $this->logError('Authentication failed', $response['error'], $response['raw']);
            return false;
        }
        
        $this->token = trim($response['data'], '"');
        $cacheHours = $this->config['cache_hours'] ?? 23;
        $this->tokenExpiry = time() + ($cacheHours * 3600);
        
        $this->saveTokenToCache();
        
        if ($this->config['debug']) {
            $this->logInfo('Authentication successful', ['token_length' => strlen($this->token)]);
        }
        
        return true;
    }
    
    /**
     * Verify token is still valid
     */
    public function verifyToken() {
        if (!$this->token) {
            return $this->authenticate();
        }
        
        // Simple verification - try to make a lightweight request
        $response = $this->makeRequest('GET', 'TokenVerification', null, true);
        
        if ($response['success']) {
            return true;
        }
        
        // Token expired, try to re-authenticate
        if ($response['code'] === 401) {
            $this->token = null;
            $this->tokenExpiry = 0;
            return $this->authenticate();
        }
        
        return false;
    }

    /**
     * Retrieve returned AWBs reported by Cargus for a specific date.
     *
     * @param string|\DateTimeInterface $date Expected format Y-m-d when string.
     * @return array{success:bool,data?:array,error?:string,code?:int,raw?:mixed}
     */
    public function getReturnedAWBs($date) {
        try {
            $normalizedDate = $this->normalizeDateValue($date, 'Y-m-d');
            if ($normalizedDate === null) {
                return [
                    'success' => false,
                    'error' => 'Invalid date format. Expected Y-m-d.',
                    'code' => 400,
                ];
            }

            if (!$this->authenticate()) {
                return [
                    'success' => false,
                    'error' => 'Authentication failed',
                    'code' => 401,
                ];
            }

            $endpoint = sprintf('AwbRetur?data=%s', urlencode($normalizedDate));
            $response = $this->makeRequest('GET', $endpoint);

            if ($response['success']) {
                $data = $response['data'] ?? [];
                $count = is_array($data) ? count($data) : 0;
                $this->logInfo('Fetched returned AWBs', [
                    'date' => $normalizedDate,
                    'count' => $count,
                ]);

                return [
                    'success' => true,
                    'data' => is_array($data) ? $data : [],
                    'code' => $response['code'] ?? 200,
                ];
            }

            // Enhance error context for rate limiting scenarios
            if (($response['code'] ?? 0) === 429) {
                $response['error'] = $response['error'] ?? 'Rate limit reached while fetching returned AWBs';
            }

            return $response;
        } catch (\Throwable $exception) {
            $this->logError('Returned AWB retrieval exception', $exception->getMessage());
            return [
                'success' => false,
                'error' => 'Internal error: ' . $exception->getMessage(),
                'code' => 500,
            ];
        }
    }

    /**
     * Retrieve delta tracking events from Cargus between two dates.
     *
     * @param string|\DateTimeInterface $fromDate Expected string format m-d-Y.
     * @param string|\DateTimeInterface $toDate   Expected string format m-d-Y.
     * @return array{success:bool,data?:array,error?:string,code?:int,raw?:mixed}
     */
    public function getDeltaEvents($fromDate, $toDate) {
        try {
            $normalizedFrom = $this->normalizeDateValue($fromDate, 'm-d-Y');
            $normalizedTo = $this->normalizeDateValue($toDate, 'm-d-Y');

            if ($normalizedFrom === null || $normalizedTo === null) {
                return [
                    'success' => false,
                    'error' => 'Invalid date format. Expected m-d-Y.',
                    'code' => 400,
                ];
            }

            if (!$this->authenticate()) {
                return [
                    'success' => false,
                    'error' => 'Authentication failed',
                    'code' => 401,
                ];
            }

            $query = http_build_query([
                'FromDate' => $normalizedFrom,
                'ToDate' => $normalizedTo,
            ]);
            $endpoint = 'AwbTrace/GetDeltaEvents?' . $query;
            $response = $this->makeRequest('GET', $endpoint);

            if ($response['success']) {
                $data = $response['data'] ?? [];
                $count = is_array($data) ? count($data) : 0;
                $this->logInfo('Fetched delta events', [
                    'from' => $normalizedFrom,
                    'to' => $normalizedTo,
                    'count' => $count,
                ]);

                return [
                    'success' => true,
                    'data' => is_array($data) ? $data : [],
                    'code' => $response['code'] ?? 200,
                ];
            }

            if (($response['code'] ?? 0) === 429) {
                $response['error'] = $response['error'] ?? 'Rate limit reached while fetching delta events';
            }

            return $response;
        } catch (\Throwable $exception) {
            $this->logError('Delta events retrieval exception', $exception->getMessage());
            return [
                'success' => false,
                'error' => 'Internal error: ' . $exception->getMessage(),
                'code' => 500,
            ];
        }
    }

    /**
     * Retrieve a valid authentication token
     */
    public function getAuthToken() {
        if ($this->verifyToken()) {
            return $this->token;
        }
        return null;
    }

    /**
     * Normalize supported date inputs.
     *
     * @param string|\DateTimeInterface $value
     */
    private function normalizeDateValue($value, string $expectedFormat): ?string
    {
        if ($value instanceof \DateTimeInterface) {
            return $value->format($expectedFormat);
        }

        $stringValue = is_string($value) ? trim($value) : '';
        if ($stringValue === '') {
            return null;
        }

        $date = \DateTimeImmutable::createFromFormat($expectedFormat, $stringValue);
        if ($date === false) {
            return null;
        }

        return $date->format($expectedFormat);
    }


    /**
     * Main method to generate AWB
     */
    public function generateAWB($order) {
        try {
            return $this->generateNormalAWB($order);
        } catch (Exception $e) {
            $this->logError('AWB generation exception', $e->getMessage(), $e->getTraceAsString());
            return [
                'success' => false,
                'error' => 'Internal error: ' . $e->getMessage(),
                'code' => 500
            ];
        }
    }

    private function generateNormalAWB($order, array $shippingOptions = [])
    {
        try {
            // Ensure order is eligible for AWB generation
            if (($order['status'] ?? '') !== 'picked') {
                return [
                    'success' => false,
                    'error' => 'Order status must be picked',
                    'code' => 400
                ];
            }

            // Authenticate first
            if (!$this->authenticate()) {
                return [
                    'success' => false,
                    'error' => 'Authentication failed',
                    'code' => 401
                ];
            }

            // Calculate order weights and parcels
            $calculatedData = $this->calculateOrderShipping($order, $shippingOptions);

            // Ensure parcel count reflects the calculated parcel breakdown
            $parcelDetails = $calculatedData['parcels_detail'] ?? [];
            if (!empty($parcelDetails)) {
                $calculatedData['parcels_count'] = count($parcelDetails);
            } else {
                $totalItems = 0;
                if (!empty($order['items']) && is_array($order['items'])) {
                    foreach ($order['items'] as $item) {
                        $totalItems += (int)($item['quantity'] ?? 0);
                    }
                }

                if (empty($calculatedData['parcels_count']) || $calculatedData['parcels_count'] <= 0) {
                    $calculatedData['parcels_count'] = max(1, $totalItems);
                }
            }

            // Get sender location
            $senderLocation = $this->getSenderLocation();
            if (!$senderLocation) {
                return [
                    'success' => false,
                    'error' => 'No sender location configured',
                    'code' => 500
                ];
            }

            // Map recipient address if needed
            $addressMapping = $this->mapRecipientAddress($order);
            if (!$addressMapping['success']) {
                return [
                    'success' => false,
                    'error' => $addressMapping['error'],
                    'code' => 400,
                    'require_manual_input' => true,
                    'parsed_address' => $addressMapping['parsed_address'] ?? null
                ];
            }

            // Merge address mapping data
            $order = array_merge($order, $addressMapping['mapped_data']);

            // Build AWB data
            $awbData = $this->buildAWBData($order, $calculatedData, $senderLocation);

            // Validate AWB data
            $validation = $this->validateAWBData($awbData);
            if (!$validation['valid']) {
                return [
                    'success' => false,
                    'error' => 'Validation failed: ' . implode(', ', $validation['errors']),
                    'code' => 400
                ];
            }

            // Send to Cargus API
            $response = $this->makeRequest('POST', 'Awbs', $awbData);

            if ($response['success']) {
                $data = $response['data'] ?? [];

                // Robust numeric-only extraction (handles raw string and structured responses)
                $barcode = $this->extractNumericBarcode($data);
                if ($barcode === '') {
                    $this->debugLog("AWB created but no valid numeric barcode found. Full response: " . ($response['raw'] ?? json_encode($data)));
                }

                $parcelCodes = is_array($data) ? ($data['ParcelCodes'] ?? []) : [];
                $cargusOrderId = is_array($data) ? ($data['OrderId'] ?? '') : '';

                $this->logInfo('AWB generation result', [
                    'order_id' => $order['id'] ?? null,
                    'barcode' => $barcode ?: 'MISSING'
                ]);

                return [
                    'success' => true,
                    'barcode' => $barcode,
                    'parcelCodes' => $parcelCodes,
                    'cargusOrderId' => $cargusOrderId,
                    'raw' => $response['raw'] ?? null
                ];
            }

            $this->logError('AWB generation failed', $response['error'], $response['raw']);
            return [
                'success' => false,
                'error' => $response['error'],
                'code' => $response['code'] ?? 500,
                'raw' => $response['raw'] ?? null
            ];

        } catch (Exception $e) {
            $this->logError('AWB generation exception', $e->getMessage(), $e->getTraceAsString());
            return [
                'success' => false,
                'error' => 'Internal error: ' . $e->getMessage(),
                'code' => 500
            ];
        }
    }
    private function extractNumericBarcode(mixed $data): string
    {
        $candidates = [];

        if (is_string($data)) {
            $candidates[] = $data;
        }

        if (is_array($data)) {
            foreach (['BarCode', 'Barcode', 'message', 'OrderId'] as $field) {
                if (!empty($data[$field])) {
                    $candidates[] = $data[$field];
                }
            }

            if (!empty($data['ParcelCodes']) && is_array($data['ParcelCodes'])) {
                foreach ($data['ParcelCodes'] as $pc) {
                    if (!empty($pc['Code'])) {
                        $candidates[] = $pc['Code'];
                    }
                }
            }
        }

        foreach ($candidates as $c) {
            $s = trim((string)$c, "\" \t\n\r\0\x0B");
            if (preg_match('/^\d+$/', $s)) {
                return $s;
            }
        }

        return '';
    }

    /**
     * Track AWB status via Cargus API
     */
    public function trackAWB(string $awb) {
        try {
            if (!$this->authenticate()) {
                return ['success' => false, 'error' => 'Authentication failed'];
            }

            // Use AwbTrace endpoint as per Cargus API documentation
            $endpoint = 'AwbTrace/WithRedirect?barCode=' . rawurlencode(json_encode([$awb]));
            $response = $this->makeRequest('GET', $endpoint);

            if ($response['success']) {
                $payload = $response['data'];
                // API can return either an array or single object
                $item = [];
                if (is_array($payload)) {
                    // If associative array with Code/History keys
                    if (isset($payload['Code']) || isset($payload['History'])) {
                        $item = $payload;
                    } else {
                        $item = $payload[0] ?? [];
                    }
                } elseif (is_object($payload)) {
                    $item = (array)$payload;
                }

                $status = $item['Status']['Status'] ?? $item['Status'] ?? 'Unknown';
                $last   = $item['Status']['Date'] ?? $item['LastUpdate'] ?? null;

                $history = [];
                // Cargus API uses 'Event' array according to documentation
                $historyData = $item['Event'] ?? $item['History'] ?? $item['history'] ?? [];
                if (is_array($historyData)) {
                    foreach ($historyData as $h) {
                        $history[] = [
                            'time'     => $h['Date'] ?? $h['time'] ?? null,
                            'event'    => $h['Description'] ?? $h['Status'] ?? $h['event'] ?? '',
                            'location' => $h['LocalityName'] ?? $h['Location'] ?? $h['location'] ?? null
                        ];
                    }
                }

                return [
                    'success' => true,
                    'data' => [
                        'awb' => $awb,
                        'status' => $status,
                        'last_update' => $last,
                        'history' => $history
                    ],
                    'raw' => $response['raw'] ?? null
                ];
            }

            return [
                'success' => false,
                'error' => $response['error'],
                'raw' => $response['raw'] ?? null
            ];
        } catch (Exception $e) {
            return ['success' => false, 'error' => $e->getMessage()];
        }
    }

    /**
     * Retrieve PUDO (pick-up/drop-off) points with coordinates.
     * Results are cached for 24h to avoid frequent API calls.
     *
     * @return array
     */
    public function getPudoPoints(): array
    {
        $cacheFile = sys_get_temp_dir() . '/cargus_pudo_cache.json';

        // Return cached data if still fresh (24h)
        if (file_exists($cacheFile) && (time() - filemtime($cacheFile) < 86400)) {
            $cached = json_decode(file_get_contents($cacheFile), true);
            if (is_array($cached)) {
                return $cached;
            }
        }

        try {
            if (!$this->authenticate()) {
                return [];
            }

            // The endpoint name is based on Cargus documentation.
            // It may vary depending on API version.
            $endpoint = 'Pudo/Get';
            $response = $this->makeRequest('GET', $endpoint);

            if ($response['success'] && isset($response['data'])) {
                $data = is_array($response['data']) ? $response['data'] : [];
                file_put_contents($cacheFile, json_encode($data));
                return $data;
            }
        } catch (Exception $e) {
            // Swallow exceptions and return empty array to avoid breaking the flow
        }

        return [];
    }

    
    /**
     * Consolidate parcels to meet Multipiece service limits (max 15 parcels)
     */
    private function consolidateParcels($parcelDetails, $maxParcels = 15) {
        if (count($parcelDetails) <= $maxParcels) {
            return $parcelDetails; // No consolidation needed
        }

        $this->debugLog("⚠️ Starting consolidation: " . count($parcelDetails) . " parcels → max {$maxParcels} parcels");

        $consolidated = [];
        $currentParcel = null;
        $maxWeightPerParcel = 31; // Cargus hard limit per parcel

        foreach ($parcelDetails as $detail) {
            $weight = (float)($detail['weight'] ?? 0);
            $productType = strtolower($detail['product_type'] ?? 'normal');

            // Start new parcel if:
            // 1. No current parcel exists, OR
            // 2. Adding this would exceed 31kg limit, OR
            // 3. Different product type
            if ($currentParcel === null ||
                ($currentParcel['weight'] + $weight) > $maxWeightPerParcel ||
                $currentParcel['product_type'] !== $productType) {

                // Save current parcel if exists
                if ($currentParcel !== null) {
                    $consolidated[] = $currentParcel;
                }

                // Start new parcel
                $currentParcel = [
                    'weight' => $weight,
                    'items' => $detail['items'] ?? 1,
                    'length' => $detail['length'] ?? 20,
                    'width' => $detail['width'] ?? 20,
                    'height' => $detail['height'] ?? 20,
                    'product_type' => $productType,
                    'content' => $detail['content'] ?? 'Colet',
                    'content_items' => [$detail['content'] ?? 'Produse']
                ];
            } else {
                // Add to current parcel (combine)
                $currentParcel['weight'] += $weight;
                $currentParcel['items'] += $detail['items'] ?? 1;
                $currentParcel['height'] += $detail['height'] ?? 0; // Stack items vertically
                $currentParcel['length'] = max($currentParcel['length'], $detail['length'] ?? 0);
                $currentParcel['width'] = max($currentParcel['width'], $detail['width'] ?? 0);
                $currentParcel['content_items'][] = $detail['content'] ?? 'Produse';
            }
        }

        // Add last parcel
        if ($currentParcel !== null) {
            $consolidated[] = $currentParcel;
        }

        // Final pass: if still too many parcels, force merge smallest ones
        $iterations = 0;
        while (count($consolidated) > $maxParcels && $iterations < 10) {
            $iterations++;
            $this->debugLog("⚠️ Iteration {$iterations}: Still have " . count($consolidated) . " parcels, force merging...");

            // Find two adjacent parcels that can be merged (total weight <= 31kg)
            $merged = [];
            $didMerge = false;

            for ($i = 0; $i < count($consolidated); $i++) {
                if (!$didMerge && $i < count($consolidated) - 1) {
                    $totalWeight = $consolidated[$i]['weight'] + $consolidated[$i + 1]['weight'];

                    // Can we merge these two?
                    if ($totalWeight <= $maxWeightPerParcel) {
                        // Merge parcels i and i+1
                        $merged[] = [
                            'weight' => $totalWeight,
                            'items' => $consolidated[$i]['items'] + $consolidated[$i + 1]['items'],
                            'length' => max($consolidated[$i]['length'], $consolidated[$i + 1]['length']),
                            'width' => max($consolidated[$i]['width'], $consolidated[$i + 1]['width']),
                            'height' => $consolidated[$i]['height'] + $consolidated[$i + 1]['height'],
                            'product_type' => $consolidated[$i]['product_type'],
                            'content' => 'Colete combinate',
                            'content_items' => array_merge(
                                $consolidated[$i]['content_items'] ?? [$consolidated[$i]['content'] ?? 'Produse'],
                                $consolidated[$i + 1]['content_items'] ?? [$consolidated[$i + 1]['content'] ?? 'Produse']
                            )
                        ];

                        $didMerge = true;
                        $i++; // Skip next parcel (already merged)
                    } else {
                        $merged[] = $consolidated[$i];
                    }
                } else {
                    $merged[] = $consolidated[$i];
                }
            }

            $consolidated = $merged;

            if (!$didMerge) {
                $this->debugLog("⚠️ Cannot merge further without exceeding 31kg limit");
                break;
            }
        }

        // Update content descriptions for merged parcels
        foreach ($consolidated as &$parcel) {
            if (!empty($parcel['content_items'])) {
                $uniqueItems = array_unique($parcel['content_items']);
                $parcel['content'] = implode(', ', array_slice($uniqueItems, 0, 3));
                if (count($uniqueItems) > 3) {
                    $parcel['content'] .= ' +' . (count($uniqueItems) - 3) . ' mai multe';
                }
                unset($parcel['content_items']);
            }
        }

        $this->debugLog("✅ Consolidation complete: " . count($consolidated) . " parcels");

        return $consolidated;
    }

    /**
     * Generate ParcelCodes array to match Parcels + Envelopes count
     */
    private function generateParcelCodes($parcelsCount, $envelopesCount, $totalWeightAPI, $calculatedData) {
        $parcelCodes = [];
        $parcelDetails = $calculatedData['parcels_detail'] ?? [];
        $parcelIndex = 0;

        // ========================================
        // CONSOLIDATE PARCELS IF EXCEEDS LIMITS
        // ========================================
        $maxParcelsAllowed = 15; // Cargus Multipiece limit

        if (!empty($parcelDetails) && count($parcelDetails) > $maxParcelsAllowed) {
            $this->debugLog("⚠️ Order has " . count($parcelDetails) . " parcels, exceeds Multipiece limit of {$maxParcelsAllowed}");

            // Consolidate parcels to meet service requirements
            $parcelDetails = $this->consolidateParcels($parcelDetails, $maxParcelsAllowed);
            $parcelsCount = count($parcelDetails);

            $this->debugLog("✅ Consolidated to {$parcelsCount} parcels for Cargus");
        }

        if (!empty($parcelDetails)) {
            foreach ($parcelDetails as $detail) {
                $productType = strtolower($detail['product_type'] ?? 'normal');

                $detailContent = $detail['content'] ?? $detail['ParcelContent'] ?? null;

                if ($productType === 'spray') {
                    $length = 27;
                    $width = 20;
                    $height = 20;
                    $weight = 5;
                    $content = $detailContent ?? sprintf('Spray - %d buc', $detail['items'] ?? $detail['quantity'] ?? 12);
                } elseif ($productType === 'cartuse') {
                    $length = 22;
                    $width = 25;
                    $height = 37;
                    $weight = 10;
                    $content = $detailContent ?? sprintf('Cartus - %d buc', $detail['items'] ?? $detail['quantity'] ?? 24);
                } else {
                    $length = $detail['length'] ?? $calculatedData['package_length'] ?? 20;
                    $width = $detail['width'] ?? $calculatedData['package_width'] ?? 20;
                    $height = $detail['height'] ?? $calculatedData['package_height'] ?? 20;
                    $weight = $detail['weight'] ?? ($parcelsCount > 0 ? ($totalWeightAPI / max(1, $parcelsCount)) : $totalWeightAPI);
                    $content = $detailContent ?? 'Colet ' . ($parcelIndex + 1);
                }

                // Split parcels that exceed 31kg limit
                $maxWeightPerParcel = 31;
                $roundedWeight = (int)round($weight);

                if ($roundedWeight > $maxWeightPerParcel) {
                    // Split into multiple sub-parcels
                    $numSplits = (int)ceil($weight / $maxWeightPerParcel);
                    $weightPerSplit = $weight / $numSplits;

                    $this->debugLog("⚠️ Splitting heavy parcel: {$weight}kg into {$numSplits} parcels of ~{$weightPerSplit}kg each");

                    for ($i = 0; $i < $numSplits; $i++) {
                        $parcelCodes[] = [
                            'Code' => (string)$parcelIndex,
                            'Type' => 1,
                            'Weight' => max(1, (int)round($weightPerSplit)),
                            'Length' => max(1, (int)round($length)),
                            'Width' => max(1, (int)round($width)),
                            'Height' => max(1, (int)round($height)),
                            'ParcelContent' => $content . " (Parte " . ($i + 1) . "/" . $numSplits . ")"
                        ];
                        $parcelIndex++;
                    }
                } else {
                    // Normal parcel - under 31kg
                    $parcelCodes[] = [
                        'Code' => (string)$parcelIndex,
                        'Type' => 1,
                        'Weight' => max(1, $roundedWeight),
                        'Length' => max(1, (int)round($length)),
                        'Width' => max(1, (int)round($width)),
                        'Height' => max(1, (int)round($height)),
                        'ParcelContent' => $content
                    ];
                    $parcelIndex++;
                }
            }
        }

        // Fallback when parcel details are missing but parcel count is provided
        while ($parcelIndex < $parcelsCount) {
            $parcelCodes[] = [
                'Code' => (string)$parcelIndex,
                'Type' => 1,
                'Weight' => max(1, (int)round($totalWeightAPI / max(1, $parcelsCount))),
                'Length' => max(1, (int)round($calculatedData['package_length'] ?? 20)),
                'Width' => max(1, (int)round($calculatedData['package_width'] ?? 20)),
                'Height' => max(1, (int)round($calculatedData['package_height'] ?? 20)),
                'ParcelContent' => 'Colet ' . ($parcelIndex + 1)
            ];
            $parcelIndex++;
        }

        for ($envelopeIndex = 0; $envelopeIndex < $envelopesCount; $envelopeIndex++, $parcelIndex++) {
            $parcelCodes[] = [
                'Code' => (string)$parcelIndex,
                'Type' => 0,
                'Weight' => 1,
                'Length' => 25,
                'Width' => 15,
                'Height' => 1,
                'ParcelContent' => $envelopesCount > 1
                    ? 'Documente ' . ($envelopeIndex + 1)
                    : 'Documente'
            ];
        }

        return $parcelCodes;
    }

    /**
     * Map recipient address using address_location_mappings table
     */
    private function mapRecipientAddress($order) {
        // If we already have Cargus IDs, no need to map
        if (!empty($order['recipient_county_id']) && !empty($order['recipient_locality_id'])) {
            return [
                'success' => true,
                'mapped_data' => []
            ];
        }
        
        // Parse shipping address
        $parsedAddress = $this->parseShippingAddress($order['shipping_address'] ?? '');
        
        if (empty($parsedAddress['county']) || empty($parsedAddress['locality'])) {
            return [
                'success' => false,
                'error' => 'Cannot determine county and locality from shipping address',
                'parsed_address' => $parsedAddress
            ];
        }
        
        // Look up in address mappings table
        $mapping = $this->findAddressMapping($parsedAddress['county'], $parsedAddress['locality']);
        
        if (!$mapping) {
            // Create new mapping entry for future manual completion
            $this->createAddressMapping($parsedAddress['county'], $parsedAddress['locality']);
            
            return [
                'success' => false,
                'error' => 'Address mapping not found. Please provide Cargus county and locality IDs manually.',
                'parsed_address' => $parsedAddress
            ];
        }
        
        // Update mapping usage
        $this->updateMappingUsage($mapping['id']);
        
        return [
            'success' => true,
            'mapped_data' => [
                'recipient_county_id' => $mapping['cargus_county_id'],
                'recipient_locality_id' => $mapping['cargus_locality_id'],
                'recipient_county_name' => $mapping['cargus_county_name'],
                'recipient_locality_name' => $mapping['cargus_locality_name']
            ]
        ];
    }
    
    /**
     * Parse shipping address to extract county and locality
     */
    private function parseShippingAddress(string $address): array {
        $address = trim($address);
        $parts = [
            'county' => '',
            'locality' => '',
            'street' => '',
            'building' => ''
        ];
        
        // Common patterns for Romanian addresses
        $countyPatterns = [
            '/judeţul?\s+([^,]+)/i',
            '/jud\.?\s+([^,]+)/i',
            '/([^,]+)\s+county/i',
            '/,\s*([^,]+)\s*$/i' // Last part after comma
        ];
        
        foreach ($countyPatterns as $pattern) {
            if (preg_match($pattern, $address, $matches)) {
                $parts['county'] = trim($matches[1]);
                break;
            }
        }
        
        // Extract locality (city/town)
        $localityPatterns = [
            '/(?:municipiul|orașul|comuna|satul)\s+([^,]+)/i',
            '/^([^,]+)(?:,|\s+str\.?)/i', // First part before comma or "str"
            '/([A-Z][a-z]+(?:\s+[A-Z][a-z]+)*)\s*,/i' // Capitalized words before comma
        ];
        
        foreach ($localityPatterns as $pattern) {
            if (preg_match($pattern, $address, $matches)) {
                $parts['locality'] = trim($matches[1]);
                break;
            }
        }
        
        return $parts;
    }
    
    /**
     * Find address mapping in database
     */
    private function findAddressMapping(string $county, string $locality): ?array {
        $query = "
            SELECT * FROM address_location_mappings
            WHERE (
                LOWER(county_name) = LOWER(:county) 
                OR county_name LIKE CONCAT('%', :county, '%')
            )
            AND (
                LOWER(locality_name) = LOWER(:locality)
                OR locality_name LIKE CONCAT('%', :locality, '%')
            )
            AND cargus_county_id IS NOT NULL
            AND cargus_locality_id IS NOT NULL
            ORDER BY 
                mapping_confidence = 'high' DESC,
                mapping_confidence = 'medium' DESC,
                is_verified DESC,
                usage_count DESC
            LIMIT 1
        ";
        
        $stmt = $this->conn->prepare($query);
        $stmt->execute([
            ':county' => $county,
            ':locality' => $locality
        ]);
        
        return $stmt->fetch(PDO::FETCH_ASSOC) ?: null;
    }
    
    /**
     * Create new address mapping for future completion
     */
    private function createAddressMapping(string $county, string $locality): void {
        $query = "
            INSERT IGNORE INTO address_location_mappings 
            (county_name, locality_name, mapping_confidence, created_at, updated_at)
            VALUES (?, ?, 'low', NOW(), NOW())
        ";
        
        $stmt = $this->conn->prepare($query);
        $stmt->execute([$county, $locality]);
    }
    
    /**
     * Update mapping usage statistics
     */
    private function updateMappingUsage(int $mappingId): void {
        $query = "
            UPDATE address_location_mappings
            SET usage_count = usage_count + 1, last_used_at = NOW()
            WHERE id = ?
        ";

        $stmt = $this->conn->prepare($query);
        $stmt->execute([$mappingId]);
    }

    /**
     * Retrieve Cargus counties list with simple caching.
     */
    public function getCounties(bool $forceRefresh = false): array
    {
        if (!$forceRefresh && !empty($this->countyCache)) {
            return $this->countyCache;
        }

        if (!$this->authenticate()) {
            return [];
        }

        $response = $this->makeRequest('GET', 'Counties?countryId=1', null, true);
        if (!$response['success'] || !is_array($response['data'])) {
            return [];
        }

        $this->countyCache = $response['data'];
        return $this->countyCache;
    }

    /**
     * Retrieve localities for a specific county with caching.
     */
    public function getLocalitiesByCounty(int $countyId, bool $forceRefresh = false): array
    {
        if ($countyId <= 0) {
            return [];
        }

        if (!$forceRefresh && isset($this->localityCache[$countyId])) {
            return $this->localityCache[$countyId];
        }

        if (!$this->authenticate()) {
            return [];
        }

        $endpoint = sprintf('Localities?countryId=1&countyId=%d', $countyId);
        $response = $this->makeRequest('GET', $endpoint, null, true);

        if (!$response['success'] || !is_array($response['data'])) {
            return [];
        }

        $this->localityCache[$countyId] = $response['data'];
        return $this->localityCache[$countyId];
    }

    /**
     * Normalize Romanian text (diacritics, spacing, punctuation) for comparison.
     */
    private function normalizeText(string $text): string
    {
        $text = trim(mb_strtolower($text, 'UTF-8'));
        $replacements = [
            'ă' => 'a', 'â' => 'a', 'î' => 'i', 'ș' => 's', 'ş' => 's', 'ț' => 't', 'ţ' => 't',
            'Ă' => 'a', 'Â' => 'a', 'Î' => 'i', 'Ș' => 's', 'Ş' => 's', 'Ț' => 't', 'Ţ' => 't',
            '-' => ' ', '_' => ' '
        ];
        $text = strtr($text, $replacements);
        $text = preg_replace('/[^a-z0-9]+/u', ' ', $text);
        $text = preg_replace('/\s+/', ' ', $text);

        return trim($text);
    }

    /**
     * Calculate a similarity score between two normalized strings.
     */
    private function calculateSimilarity(string $reference, string $candidate): float
    {
        if ($reference === '' || $candidate === '') {
            return 0.0;
        }

        similar_text($reference, $candidate, $percent);
        $distance = levenshtein($reference, $candidate);
        $maxLength = max(strlen($reference), strlen($candidate));
        $distanceScore = $maxLength > 0 ? (1 - min($distance, $maxLength) / $maxLength) * 100 : 0;

        return round(($percent * 0.6) + ($distanceScore * 0.4), 2);
    }

    /**
     * Search Cargus localities using fuzzy matching for Romanian names.
     */
    public function searchLocalities(string $countyName, string $localityName): array
    {
        $countyName = trim($countyName);
        $localityName = trim($localityName);

        if ($countyName === '' || $localityName === '') {
            return [
                'success' => false,
                'error' => 'Județul și localitatea sunt obligatorii pentru căutare',
                'matches' => []
            ];
        }

        $normalizedCounty = $this->normalizeText($countyName);
        $normalizedLocality = $this->normalizeText($localityName);

        $counties = $this->getCounties();
        if (empty($counties)) {
            return [
                'success' => false,
                'error' => 'Nu am putut obține lista de județe din API-ul Cargus',
                'matches' => []
            ];
        }

        $countyCandidates = [];
        foreach ($counties as $county) {
            $name = $county['Name'] ?? '';
            $normalizedName = $this->normalizeText($name);
            $score = $this->calculateSimilarity($normalizedCounty, $normalizedName);

            if ($normalizedCounty !== '' && str_contains($normalizedName, $normalizedCounty)) {
                $score += 10;
            }

            if ($normalizedName === $normalizedCounty) {
                $score += 15;
            }

            $countyCandidates[] = [
                'id' => (int)($county['CountyId'] ?? 0),
                'name' => $name,
                'normalized' => $normalizedName,
                'score' => round($score, 2)
            ];
        }

        usort($countyCandidates, static function ($a, $b) {
            return $b['score'] <=> $a['score'];
        });

        $topCandidates = array_values(array_filter(
            array_slice($countyCandidates, 0, 5),
            static fn($candidate) => !empty($candidate['id'])
        ));

        $matches = [];
        foreach ($topCandidates as $candidate) {
            $localities = $this->getLocalitiesByCounty($candidate['id']);
            if (empty($localities)) {
                continue;
            }

            foreach ($localities as $locality) {
                $name = $locality['Name'] ?? '';
                $normalizedName = $this->normalizeText($name);
                $localityScore = $this->calculateSimilarity($normalizedLocality, $normalizedName);

                if ($normalizedLocality !== '' && str_contains($normalizedName, $normalizedLocality)) {
                    $localityScore += 10;
                }

                if ($normalizedName === $normalizedLocality) {
                    $localityScore += 15;
                }

                $combinedScore = ($localityScore * 0.7) + ($candidate['score'] * 0.3);

                if ($combinedScore < 25) {
                    continue;
                }

                $matches[] = [
                    'county_id' => $candidate['id'],
                    'county_name' => $candidate['name'],
                    'locality_id' => (int)($locality['LocalityId'] ?? 0),
                    'locality_name' => $name,
                    'postal_code' => $locality['CodPostal'] ?? null,
                    'score' => min(100, round($combinedScore, 2))
                ];
            }
        }

        if (empty($matches)) {
            return [
                'success' => false,
                'error' => 'Nu am găsit potriviri în Cargus pentru această localitate',
                'matches' => []
            ];
        }

        usort($matches, static function ($a, $b) {
            return $b['score'] <=> $a['score'];
        });

        $matches = array_slice($matches, 0, 25);

        return [
            'success' => true,
            'matches' => $matches,
            'debug' => [
                'normalized' => [
                    'county' => $normalizedCounty,
                    'locality' => $normalizedLocality
                ],
                'county_candidates' => array_slice($countyCandidates, 0, 10)
            ]
        ];
    }
    
    /**
     * Calculate shipping data for order
     */
    public function calculateOrderShipping($order, array $options = []) {
        $weightCalculator = new WeightCalculator($this->conn);
        return $weightCalculator->calculateOrderShipping($order['id'], $options);
    }

    /**
     * Retrieve postal code for a locality
     * Uses Cargus Localities endpoint to find CodPostal
     */
    public function getPostalCode($countyId, $localityId) {
        if (empty($countyId) || empty($localityId)) {
            return null;
        }
    
        if (!$this->authenticate()) {
            echo "❌ Authentication failed\n";
            return null;
        }
    
        $endpoint = sprintf('Localities?countryId=1&countyId=%d', intval($countyId));
        $response = $this->makeRequest('GET', $endpoint, null, true);
    
        if (!$response['success']) {
            return null;
        }
        
        if (is_array($response['data'])) {
            echo "Array count: " . count($response['data']) . "\n";
            if (!empty($response['data'])) {
                echo "First locality structure: " . json_encode($response['data'][0], JSON_PRETTY_PRINT) . "\n";
                
                for ($i = 0; $i < min(3, count($response['data'])); $i++) {
                    $loc = $response['data'][$i];
                    echo "  Locality $i: ID=" . ($loc['LocalityId'] ?? 'N/A') . 
                         ", Name=" . ($loc['Name'] ?? 'N/A') . 
                         ", Postal=" . ($loc['CodPostal'] ?? 'EMPTY') . "\n";
                }
            }
        } else {
            return null;
        }
        
        foreach ($response['data'] as $loc) {
            if ((int)($loc['LocalityId'] ?? 0) === (int)$localityId) {
                return $loc['PostalCode'] ?? null;  // ← CHANGE THIS LINE
            }
        }

        return null;
    }
    
    /**
     * Get sender location configuration
     */
    private function getSenderLocation() {
        // First try to get from environment
        $envLocationId = $this->config['sender_location_id'];
        
        // Try database lookup
        $stmt = $this->conn->prepare("
            SELECT * FROM sender_locations 
            WHERE (id = ? OR cargus_location_id = ?) AND active = 1
            LIMIT 1
        ");
        $stmt->execute([$envLocationId, $envLocationId]);
        $location = $stmt->fetch(PDO::FETCH_ASSOC);
        
        if ($location) {
            return $location;
        }
        
        // Fallback to environment defaults
        return [
            'cargus_location_id' => $envLocationId,
            'company_name' => $_ENV['CARGUS_SENDER_NAME'] ?? getenv('CARGUS_SENDER_NAME') ?? 'Company SRL',
            'county_id' => 39,
            'locality_id' => 184,
            'street_id' => 0,
            'building_number' => $_ENV['CARGUS_SENDER_BUILDING'] ?? getenv('CARGUS_SENDER_BUILDING') ?? '15',
            'address_text' => $_ENV['CARGUS_SENDER_ADDRESS'] ?? getenv('CARGUS_SENDER_ADDRESS') ?? 'Strada Sulina Nr 15',
            'contact_person' => $_ENV['CARGUS_SENDER_CONTACT'] ?? getenv('CARGUS_SENDER_CONTACT') ?? 'Răzvan',
            'phone' => $_ENV['CARGUS_SENDER_PHONE'] ?? getenv('CARGUS_SENDER_PHONE') ?? '0774663896',
            'email' => $_ENV['CARGUS_SENDER_EMAIL'] ?? getenv('CARGUS_SENDER_EMAIL') ?? 'info@wartung.ro'
        ];
    }
    
    /**
     * Build complete AWB data for Cargus API
     */
    private function buildAWBData($order, $calculatedData, $senderLocation) {

        $parcelDetails = $calculatedData['parcels_detail'] ?? [];

        $maxParcelsAllowed = 15;
        if (!empty($parcelDetails) && count($parcelDetails) > $maxParcelsAllowed) {
            $this->debugLog("⚠️ buildAWBData: Consolidating " . count($parcelDetails) . " parcels to {$maxParcelsAllowed}");
            $parcelDetails = $this->consolidateParcels($parcelDetails, $maxParcelsAllowed);
            $calculatedData['parcels_detail'] = $parcelDetails;
            $this->debugLog("✅ buildAWBData: Consolidated to " . count($parcelDetails) . " parcels");
        }

        if (!empty($parcelDetails)) {
            $parcelsCount = count($parcelDetails);
        } else {
            $parcelsCount = max(1, (int)($calculatedData['parcels_count'] ?? 1));
        }
        if (array_key_exists('envelopes_count', $calculatedData)) {
            $envelopesCount = (int)$calculatedData['envelopes_count'];
        } elseif (is_array($order) && array_key_exists('envelopes_count', $order)) {
            $envelopesCount = (int)$order['envelopes_count'];
        } else {
            $envelopesCount = 0;
        }

        if ($envelopesCount < 0) {
            $envelopesCount = 0;
        }

        $this->debugLog("=== CARGUS AWB DEBUG START ===");
        $this->debugLog("Order Number: " . $order['order_number']);
        $this->debugLog("Raw weight from calculator: " . $calculatedData['total_weight'] . " kg");

        $totalWeightKg = (float)$calculatedData['total_weight'];
        $totalWeight = (int)round($totalWeightKg);

        $this->debugLog("Processed weight: " . $totalWeightKg . " kg");
        $this->debugLog("API weight (kg): " . $totalWeight);
        $this->debugLog("Parcels (initial): " . $parcelsCount);
        $this->debugLog("Envelopes: " . $envelopesCount);

        // Prepare ParcelCodes ahead of service detection so we can determine
        // the real number of physical parcels after any automatic splitting
        $parcelCodes = $this->generateParcelCodes($parcelsCount, $envelopesCount, $totalWeight, $calculatedData);

        // ========================================
        // AUTOMATIC SERVICE DETECTION
        // ========================================

        // Check maximum individual parcel weight
        $maxIndividualWeight = 0;

        if (!empty($parcelDetails)) {
            foreach ($parcelDetails as $parcel) {
                $parcelWeight = (float)($parcel['weight'] ?? 0);
                $maxIndividualWeight = max($maxIndividualWeight, $parcelWeight);

                if ($parcelWeight > 31) {
                    $this->debugLog("⚠️ WARNING: Parcel weight {$parcelWeight}kg exceeds 31kg limit!");
                }
            }
        }

        // Recalculate parcel count and max weight using the generated ParcelCodes
        $actualParcelCount = 0;
        $maxWeightFromCodes = 0.0;

        foreach ($parcelCodes as $code) {
            if ((int)($code['Type'] ?? 1) === 1) {
                $actualParcelCount++;
                $maxWeightFromCodes = max($maxWeightFromCodes, (float)($code['Weight'] ?? 0));
            }
        }

        if ($actualParcelCount > 0) {
            if ($actualParcelCount !== $parcelsCount) {
                $this->debugLog("🔄 Adjusting parcel count from {$parcelsCount} to {$actualParcelCount} based on generated ParcelCodes");
            }

            $parcelsCount = $actualParcelCount;
            $maxIndividualWeight = max($maxIndividualWeight, $maxWeightFromCodes);
        }

        $this->debugLog("Parcels (effective): {$parcelsCount}");
        $this->debugLog("Max parcel weight (effective): {$maxIndividualWeight}kg");

        // ========================================
        // CRITICAL: Determine if multipiece service is needed
        // ServiceId 39 (Multipiece) is required when parcelsCount > 1
        // ========================================
        $isMultipiece = $parcelsCount > 1;

        $this->debugLog("Service detection: parcelsCount={$parcelsCount}, totalWeight={$totalWeightKg}kg, maxParcel={$maxIndividualWeight}kg, isMultipiece=" . ($isMultipiece ? 'YES' : 'NO'));
<<<<<<< HEAD

        if ($isMultipiece) {
            // ========================================
            // MULTIPIECE SERVICE (ServiceId 39)
            // ========================================
            $serviceId = 39;

            $this->debugLog("📦 Using MULTIPIECE service (ID 39) - {$parcelsCount} parcels, total: {$totalWeightKg}kg");

=======

        if ($isMultipiece) {
            // ========================================
            // MULTIPIECE SERVICE (ServiceId 39)
            // ========================================
            $serviceId = 39;

            $this->debugLog("📦 Using MULTIPIECE service (ID 39) - {$parcelsCount} parcels, total: {$totalWeightKg}kg");

>>>>>>> 263206f8
            // Validate multipiece constraints
            $errors = [];

            if ($maxIndividualWeight > 31) {
                $errors[] = "Individual parcel {$maxIndividualWeight}kg exceeds 31kg limit";
                $this->debugLog("⚠️ ERROR: " . end($errors));
            }

            if ($parcelsCount > 15) {
                $errors[] = "Parcel count {$parcelsCount} exceeds multipiece limit of 15";
                $this->debugLog("⚠️ ERROR: " . end($errors));
            }

            if ($totalWeightKg > 465) {
                $errors[] = "Total weight {$totalWeightKg}kg exceeds multipiece limit of 465kg";
                $this->debugLog("⚠️ ERROR: " . end($errors));
            }

            if (!empty($errors)) {
                $this->debugLog("🚨 MULTIPIECE VALIDATION FAILED: " . implode('; ', $errors));
            }

        } else {
            // ========================================
            // SINGLE-PIECE SERVICES (ServiceId 34/35/36)
            // ========================================

            if ($totalWeightKg > 50) {
                $serviceId = 36; // Palet Standard (50kg+)
                $this->debugLog("📦 Using Palet Standard service (ID 36) - weight: {$totalWeightKg}kg");
            } elseif ($totalWeightKg > 31) {
                $serviceId = 35; // Standard Plus (31-50kg)
                $this->debugLog("📦 Using Standard Plus service (ID 35) - weight: {$totalWeightKg}kg");
            } else {
                $serviceId = 34; // Economic Standard (0-31kg)
                $this->debugLog("📦 Using Economic Standard service (ID 34) - weight: {$totalWeightKg}kg");
            }
        }

        $this->debugLog("=== SERVICE SELECTION COMPLETE ===");
        $this->debugLog("Final ServiceId: {$serviceId}");
        $this->debugLog("Parcels: {$parcelsCount}, Envelopes: {$envelopesCount}");
        $this->debugLog("Total weight: {$totalWeightKg}kg, Max individual: {$maxIndividualWeight}kg");
        $this->debugLog("=================================");

        return [
            'Sender' => [
                'SenderClientId' => null,
                'TertiaryClientId' => null,
                'LocationId' => $senderLocation['cargus_location_id'],
                'Name' => $senderLocation['company_name'],
                'CountyId' => $senderLocation['county_id'],
                'CountyName' => 'BUCURESTI',
                'LocalityId' => $senderLocation['locality_id'],
                'LocalityName' => 'BUCURESTI',
                'StreetId' => $senderLocation['street_id'] ?? 0,
                'StreetName' => $_ENV['CARGUS_SENDER_STREET'] ?? getenv('CARGUS_SENDER_STREET') ?? 'Strada Principala',
                'BuildingNumber' => $senderLocation['building_number'],
                'AddressText' => $senderLocation['address_text'],
                'ContactPerson' => $senderLocation['contact_person'],
                'PhoneNumber' => Phone::toLocal($senderLocation['phone']),
                'Email' => $senderLocation['email'],
                'CodPostal' => $_ENV['CARGUS_SENDER_POSTAL'] ?? getenv('CARGUS_SENDER_POSTAL') ?? '010001',
                'CountryId' => 0
            ],
            'Recipient' => [
                'Name' => $order['customer_name'],
                'CountyId' => $order['recipient_county_id'],
                'CountyName' => $order['recipient_county_name'] ?? '',
                'LocalityId' => $order['recipient_locality_id'],
                'LocalityName' => $order['recipient_locality_name'] ?? '',
                'StreetId' => $order['recipient_street_id'] ?? 0,
                'StreetName' => $order['recipient_street_name'] ?? '',
                'BuildingNumber' => $order['recipient_building_number'] ?: '',
                'AddressText' => $order['address_text'] ?? $order['shipping_address'],
                'ContactPerson' => $order['recipient_contact_person'] ?: $order['customer_name'],
                'PhoneNumber' => Phone::toLocal($order['recipient_phone']),
                'Email' => $order['recipient_email'] ?: '',
                'CodPostal' => $order['recipient_postal'] ?? '',
                'CountryId' => 0
            ],
            'Parcels' => $parcelsCount,
            'Envelopes' => $envelopesCount,
            'TotalWeight' => $totalWeight,
            // No declared value is sent for Cargus AWBs
            'DeclaredValue' => 0,
            'CashRepayment' => intval($order['cash_repayment'] ?? 0),
            'BankRepayment' => intval($order['bank_repayment'] ?? 0),
            'OtherRepayment' => '',
            'BarCodeRepayment' => '',
            'PaymentInstrumentId' => 0,
            'PaymentInstrumentValue' => 0,
            'HasTertReimbursement' => false,
            'OpenPackage' => boolval($order['open_package'] ?? false),
            'PriceTableId' => 0,
            'ShipmentPayer' => 1,
            'ShippingRepayment' => 0,
            'SaturdayDelivery' => boolval($order['saturday_delivery'] ?? false),
            'MorningDelivery' => boolval($order['morning_delivery'] ?? false),
            'OtherRepayment' => 'RETUR FACTURA SEMNATA',
            'Observations' => 'RETUR FACTURA SEMNATA FATA+VERSO',
            'ReturnDocumentOrPackage' => true,
            // 'PackageContent' => $calculatedData['package_content'] ?: 'Diverse produse',
            'CustomString' => '',
            'SenderReference1' => $order['order_number'] ?? '',
            'RecipientReference1' => $order['recipient_reference1'] ?? '',
            'RecipientReference2' => $order['recipient_reference2'] ?? '',
            'InvoiceReference' => $order['invoice_reference'] ?? $order['invoice_number'] ?? '',
            'ServiceId' => $serviceId,
            'ParcelCodes' => $parcelCodes
        ];
    }
    
    public function getAwbDocuments($awbCodes, $type = 'PDF', $format = 1, $printMainOnce = 1) {
        try {
            if (empty($awbCodes) || !is_array($awbCodes)) {
                return ['success' => false, 'error' => 'Invalid AWB codes provided'];
            }

            // Ensure all AWB codes are numeric strings
            $cleanAwbCodes = array_map(function ($awb) {
                return preg_match('/^\d+$/', trim($awb)) ? trim($awb) : null;
            }, $awbCodes);

            $cleanAwbCodes = array_filter($cleanAwbCodes);

            if (empty($cleanAwbCodes)) {
                return ['success' => false, 'error' => 'No valid AWB codes provided'];
            }

            // Prepare parameters
            $jsonAwb = json_encode(array_values($cleanAwbCodes));
            $params = [
                'barCodes' => $jsonAwb,
                'type' => strtoupper($type),
                'format' => intval($format),
                'printMainOnce' => intval($printMainOnce)
            ];

            $queryString = http_build_query($params);
            $endpoint = 'AwbDocuments?' . $queryString;

            error_log("Cargus AWB Documents request: {$endpoint}");

            // Ensure we have a valid authentication token
            if (!$this->getAuthToken()) {
                return ['success' => false, 'error' => 'Failed to authenticate with Cargus API'];
            }

            // Make API request
            $result = $this->makeRequest('GET', $endpoint, null, true);

            error_log("Cargus AWB Documents response status: " . $result['code']);

            if (!$result['success'] || (int)$result['code'] !== 200) {
                $errorMsg = 'AWB Documents API error: ' . ($result['error'] ?? 'Unknown error');
                error_log($errorMsg . " (Status: {$result['code']})");
                return ['success' => false, 'error' => $errorMsg];
            }

            // Validate API response and normalise to base64
            $rawBody = (string)($result['raw'] ?? '');

            // If API returned JSON, attempt to extract the document content
            if (!empty($result['data'])) {
                if (is_array($result['data'])) {
                    // Surface API errors rather than returning a corrupt document
                    $apiError = $result['data']['message'] ?? $result['data']['error'] ?? null;
                    if ($apiError) {
                        return ['success' => false, 'error' => 'AWB Documents API error: ' . $apiError];
                    }

                    // Some responses might wrap the base64 data in a field
                    $rawBody = $result['data']['data'] ?? $result['data']['document'] ?? $result['data']['content'] ?? $rawBody;
                } elseif (is_string($result['data'])) {
                    $rawBody = $result['data'];
                }
            }

            // Normalize whitespace that may break base64 detection
            $rawBody = trim($rawBody);

            // If response is not valid base64, assume it's binary PDF and encode it
            if (base64_decode($rawBody, true) === false) {
                $compact = preg_replace('/\s+/', '', $rawBody);
                if (base64_decode($compact, true) !== false) {
                    $rawBody = $compact;
                } else {
                    $rawBody = base64_encode($rawBody);
                }
            }

            // Final validation - ensure we now have valid base64 data
            if (base64_decode($rawBody, true) === false) {
                return ['success' => false, 'error' => 'Invalid document data received from Cargus API'];
            }

            error_log("Cargus AWB Documents success: " . strlen($rawBody) . " bytes base64 data");

            // Return base64 encoded PDF data
            return [
                'success' => true,
                'data' => $rawBody,
                'error' => null
            ];
        } catch (Throwable $e) {
            error_log('CargusService::getAwbDocuments error: ' . $e->getMessage());
            return [
                'success' => false,
                'error' => 'Failed to get AWB documents: ' . $e->getMessage()
            ];
        }
    }

    /**
     * Validate AWB data before sending to API
     */
    private function validateAWBData($awbData) {
        $errors = [];

        // Normalize phone numbers to local format
        $awbData['Sender']['PhoneNumber'] = Phone::toLocal($awbData['Sender']['PhoneNumber'] ?? '');
        $awbData['Recipient']['PhoneNumber'] = Phone::toLocal($awbData['Recipient']['PhoneNumber'] ?? '');
        
        // Required sender fields
        if (empty($awbData['Sender']['Name'])) $errors[] = 'Sender name required';
        if (empty($awbData['Sender']['CountyId'])) $errors[] = 'Sender county required';
        if (empty($awbData['Sender']['LocalityId'])) $errors[] = 'Sender locality required';
        if (empty($awbData['Sender']['PhoneNumber'])) $errors[] = 'Sender phone required';
        
        // Required recipient fields
        if (empty($awbData['Recipient']['Name'])) $errors[] = 'Recipient name required';
        if (empty($awbData['Recipient']['CountyId'])) $errors[] = 'Recipient county required';
        if (empty($awbData['Recipient']['LocalityId'])) $errors[] = 'Recipient locality required';
        if (empty($awbData['Recipient']['PhoneNumber'])) $errors[] = 'Recipient phone required';
        
        // Weight and count validation - CORRECTED
        if ($awbData['TotalWeight'] <= 0) $errors[] = 'Weight must be greater than 0';
        
        // FIXED: Allow 0 parcels if there are envelopes
        if ($awbData['Parcels'] <= 0 && $awbData['Envelopes'] <= 0) {
            $errors[] = 'Must have at least 1 parcel or envelope';
        }
        
        if ($awbData['Envelopes'] > 9) $errors[] = 'Maximum 9 envelopes allowed';
        
        // CRITICAL: Validate ParcelCodes array
        if (empty($awbData['ParcelCodes']) || !is_array($awbData['ParcelCodes'])) {
            $errors[] = 'ParcelCodes array is required and cannot be empty';
        } else {
            $expectedCount = $awbData['Parcels'] + $awbData['Envelopes'];
            $actualCount = count($awbData['ParcelCodes']);
            
            if ($actualCount !== $expectedCount) {
                $errors[] = "ParcelCodes count mismatch: expected {$expectedCount} (Parcels: {$awbData['Parcels']} + Envelopes: {$awbData['Envelopes']}), got {$actualCount}";
            }
            
            // Validate each ParcelCode
            $parcelTypeCount = 0;
$envelopeTypeCount = 0;

foreach ($awbData['ParcelCodes'] as $i => $parcelCode) {
    if (!isset($parcelCode['Code'])) {
        $errors[] = "ParcelCode [{$i}]: Missing 'Code' field";
    }
    if (!isset($parcelCode['Type'])) {
        $errors[] = "ParcelCode [{$i}]: Missing 'Type' field";
    } else {
        if ($parcelCode['Type'] === 1) {
            $parcelTypeCount++; // parcel
        } elseif ($parcelCode['Type'] === 0) {
            $envelopeTypeCount++; // envelope
        } else {
            $errors[] = "ParcelCode [{$i}]: Invalid Type '{$parcelCode['Type']}' (must be 1 for parcel or 0 for envelope)";
        }
    }

    if (!isset($parcelCode['Weight']) || !is_int($parcelCode['Weight']) || $parcelCode['Weight'] <= 0) {
        $errors[] = "ParcelCode [{$i}]: Weight must be a positive integer";
    }

    $requiredFields = ['Length', 'Width', 'Height', 'ParcelContent'];
    foreach ($requiredFields as $field) {
        if (!isset($parcelCode[$field])) {
            $errors[] = "ParcelCode [{$i}]: Missing '{$field}' field";
        }
    }
}

if ($parcelTypeCount !== $awbData['Parcels']) {
    $errors[] = "Type mismatch: declared {$awbData['Parcels']} parcels, but found {$parcelTypeCount} ParcelCodes with Type=1";
}
if ($envelopeTypeCount !== $awbData['Envelopes']) {
    $errors[] = "Type mismatch: declared {$awbData['Envelopes']} envelopes, but found {$envelopeTypeCount} ParcelCodes with Type=0";
}
        }
        
        // Phone validation
        $phonePattern = '/^[0-9\s\-\(\)]{10,15}$/';
        if (!preg_match($phonePattern, $awbData['Sender']['PhoneNumber'])) {
            $errors[] = 'Invalid sender phone format';
        }
        if (!preg_match($phonePattern, $awbData['Recipient']['PhoneNumber'])) {
            $errors[] = 'Invalid recipient phone format';
        }
        
        // ServiceId validation
        if (empty($awbData['ServiceId'])) {
            $errors[] = 'ServiceId is required';
        }
        
        return [
            'valid' => empty($errors),
            'errors' => $errors
        ];
    }
    
    /**
     * Make HTTP request to Cargus API
     */
    private function makeRequest($method, $endpoint, $data = null, $requireAuth = true) {
    $url = rtrim($this->apiUrl, '/') . '/' . ltrim($endpoint, '/');
    
    $headers = [
        'Accept: application/json',
        'Content-Type: application/json'
    ];
    
    if (!empty($this->subscriptionKey)) {
        $headers[] = 'Ocp-Apim-Subscription-Key: ' . $this->subscriptionKey;
    }
    
    if ($requireAuth && $this->token) {
        $headers[] = 'Authorization: Bearer ' . $this->token;
    }
    
    // CRITICAL DEBUGGING: Log exactly what we're sending to Cargus API
    if ($data !== null && $endpoint === 'Awbs') {
        $this->debugLog("=== CARGUS API REQUEST DEBUG ===");
        $this->debugLog("URL: " . $url);
        $this->debugLog("Method: " . $method);
        
        // Log the complete data structure
        $jsonData = json_encode($data, JSON_PRETTY_PRINT);
        $this->debugLog("Request JSON Length: " . strlen($jsonData) . " characters");
        
        // Log specific fields we care about
        $this->debugLog("Parcels field: " . ($data['Parcels'] ?? 'MISSING'));
        $this->debugLog("Envelopes field: " . ($data['Envelopes'] ?? 'MISSING'));
        $this->debugLog("TotalWeight field: " . ($data['TotalWeight'] ?? 'MISSING'));
        
        if (isset($data['ParcelCodes'])) {
            $this->debugLog("ParcelCodes array exists with " . count($data['ParcelCodes']) . " items");
            foreach ($data['ParcelCodes'] as $i => $code) {
                $this->debugLog("  ParcelCode[{$i}]: " . json_encode($code));
            }
        } else {
            $this->debugLog("🚨 ParcelCodes field is MISSING from request data!");
        }
        
        // Log the complete JSON being sent (limit to first 2000 chars for log readability)
        $this->debugLog("Complete JSON (first 2000 chars): " . substr($jsonData, 0, 2000));
        
        // Check for JSON encoding errors
        if (json_last_error() !== JSON_ERROR_NONE) {
            $this->debugLog("🚨 JSON ENCODING ERROR: " . json_last_error_msg());
        }
        
        $this->debugLog("=== CARGUS API REQUEST DEBUG END ===");
    }
    
    $ch = curl_init();
    curl_setopt_array($ch, [
        CURLOPT_URL => $url,
        CURLOPT_RETURNTRANSFER => true,
        CURLOPT_TIMEOUT => 30,
        CURLOPT_CONNECTTIMEOUT => 10,
        CURLOPT_IPRESOLVE => CURL_IPRESOLVE_V4,
        CURLOPT_CUSTOMREQUEST => $method,
        CURLOPT_HTTPHEADER => $headers,
        CURLOPT_SSL_VERIFYPEER => false,
        CURLOPT_FOLLOWLOCATION => true,
        CURLOPT_VERBOSE => true,
        CURLOPT_STDERR => fopen('/var/www/notsowms.ro/logs/curl_verbose.log', 'a')
    ]);
    
    if ($data !== null) {
        $jsonPayload = json_encode($data);
        curl_setopt($ch, CURLOPT_POSTFIELDS, $jsonPayload);
        
        // Log the exact payload being sent
        if ($endpoint === 'Awbs') {
            $this->debugLog("Final cURL payload length: " . strlen($jsonPayload) . " characters");
        }
    }

    // file_put_contents('/var/www/notsowms.ro/logs/cargus_last_awb_payload.json', $jsonPayload);

    $response = curl_exec($ch);
    $httpCode = curl_getinfo($ch, CURLINFO_HTTP_CODE);
    $error = curl_error($ch);
    curl_close($ch);
    
    // Log response details for AWB requests
    if ($endpoint === 'Awbs') {
        $this->debugLog("=== CARGUS API RESPONSE DEBUG ===");
        $this->debugLog("HTTP Code: " . $httpCode);
        $this->debugLog("Response length: " . strlen($response) . " characters");
        $this->debugLog("Response (first 1000 chars): " . substr($response, 0, 1000));
        $this->debugLog("=== CARGUS API RESPONSE DEBUG END ===");
    }
    
    if ($error) {
        return [
            'success' => false,
            'error' => 'CURL error: ' . $error,
            'code' => 0,
            'raw' => null
        ];
    }
    
    $decodedResponse = json_decode($response, true);
    
    if ($httpCode >= 200 && $httpCode < 300) {
        return [
            'success' => true,
            'data' => $decodedResponse,
            'code' => $httpCode,
            'raw' => $response
        ];
    }
    
    $errorMessage = 'HTTP ' . $httpCode;
    if ($decodedResponse) {
        if (isset($decodedResponse['message'])) {
            $errorMessage .= ': ' . $decodedResponse['message'];
        } elseif (isset($decodedResponse['error'])) {
            $errorMessage .= ': ' . $decodedResponse['error'];
        } elseif (is_array($decodedResponse)) {
            $errorMessage .= ': ' . implode(', ', array_filter($decodedResponse, 'is_string'));
        }
    }
    
    return [
        'success' => false,
        'error' => $errorMessage,
        'code' => $httpCode,
        'raw' => $response
    ];
}

    private function debugAWBData($awbData) {
    $this->debugLog("=== AWB DATA VALIDATION DEBUG ===");
    $this->debugLog("Parcels declared: " . ($awbData['Parcels'] ?? 'NOT_SET'));
    $this->debugLog("Envelopes declared: " . ($awbData['Envelopes'] ?? 'NOT_SET'));
    $this->debugLog("TotalWeight: " . ($awbData['TotalWeight'] ?? 'NOT_SET'));
    $this->debugLog("ServiceId: " . ($awbData['ServiceId'] ?? 'NOT_SET'));
    
    // Check Sender data
    if (isset($awbData['Sender'])) {
        $this->debugLog("Sender Name: " . ($awbData['Sender']['Name'] ?? 'MISSING'));
        $this->debugLog("Sender CountyId: " . ($awbData['Sender']['CountyId'] ?? 'MISSING'));
        $this->debugLog("Sender LocalityId: " . ($awbData['Sender']['LocalityId'] ?? 'MISSING'));
    } else {
        $this->debugLog("🚨 Sender data: COMPLETELY MISSING!");
    }
    
    // Check Recipient data
    if (isset($awbData['Recipient'])) {
        $this->debugLog("Recipient Name: " . ($awbData['Recipient']['Name'] ?? 'MISSING'));
        $this->debugLog("Recipient CountyId: " . ($awbData['Recipient']['CountyId'] ?? 'MISSING'));
        $this->debugLog("Recipient LocalityId: " . ($awbData['Recipient']['LocalityId'] ?? 'MISSING'));
    } else {
        $this->debugLog("🚨 Recipient data: COMPLETELY MISSING!");
    }
    
    if (isset($awbData['ParcelCodes'])) {
        $this->debugLog("ParcelCodes count: " . count($awbData['ParcelCodes']));
        
        $parcelCount = 0;
        $envelopeCount = 0;
        
        foreach ($awbData['ParcelCodes'] as $i => $code) {
            $type = $code['Type'] ?? 'MISSING';
            $typeName = $type === 1 ? 'PARCEL' : ($type === 0 ? 'ENVELOPE' : 'UNKNOWN');
            $weight = $code['Weight'] ?? 'MISSING';
            $codeValue = $code['Code'] ?? 'MISSING';
            $length = $code['Length'] ?? 'MISSING';
            $width = $code['Width'] ?? 'MISSING';
            $height = $code['Height'] ?? 'MISSING';
            $content = $code['ParcelContent'] ?? 'MISSING';
            
            $this->debugLog("  [{$i}] Code: {$codeValue}, Type: {$type} ({$typeName}), Weight: {$weight}, Dims: {$length}x{$width}x{$height}, Content: {$content}");
            
            if ($type === 0) $parcelCount++;
            if ($type === 1) $envelopeCount++;
        }
        
        $this->debugLog("Summary - Parcel types (Type=0): {$parcelCount}, Envelope types (Type=1): {$envelopeCount}");
        
        // Check for mismatches
        if ($parcelCount !== ($awbData['Parcels'] ?? 0)) {
            $this->debugLog("🚨 MISMATCH: Declared parcels: " . ($awbData['Parcels'] ?? 0) . ", Type=0 count: {$parcelCount}");
        }
        if ($envelopeCount !== ($awbData['Envelopes'] ?? 0)) {
            $this->debugLog("🚨 MISMATCH: Declared envelopes: " . ($awbData['Envelopes'] ?? 0) . ", Type=1 count: {$envelopeCount}");
        }
        
    } else {
        $this->debugLog("🚨 ParcelCodes: COMPLETELY MISSING!");
    }
    
    $this->debugLog("=== AWB DATA VALIDATION DEBUG END ===");
}
    
    /**
     * Log info message
     */
    private function logInfo($message, $context = []) {
        if ($this->config['debug']) {
            $logMessage = "Cargus INFO: $message";
            if (!empty($context)) {
                $logMessage .= " | Context: " . json_encode($context);
            }
            error_log($logMessage);
        }
    }
    
    /**
     * Log error message
     */
    private function logError($message, $error, $raw = null) {
        $logMessage = "Cargus ERROR: $message | Error: $error";
        if ($raw) {
            $logMessage .= " | Raw: " . substr($raw, 0, 500);
        }
        error_log($logMessage);
    }
}<|MERGE_RESOLUTION|>--- conflicted
+++ resolved
@@ -1466,7 +1466,6 @@
         $isMultipiece = $parcelsCount > 1;
 
         $this->debugLog("Service detection: parcelsCount={$parcelsCount}, totalWeight={$totalWeightKg}kg, maxParcel={$maxIndividualWeight}kg, isMultipiece=" . ($isMultipiece ? 'YES' : 'NO'));
-<<<<<<< HEAD
 
         if ($isMultipiece) {
             // ========================================
@@ -1476,17 +1475,6 @@
 
             $this->debugLog("📦 Using MULTIPIECE service (ID 39) - {$parcelsCount} parcels, total: {$totalWeightKg}kg");
 
-=======
-
-        if ($isMultipiece) {
-            // ========================================
-            // MULTIPIECE SERVICE (ServiceId 39)
-            // ========================================
-            $serviceId = 39;
-
-            $this->debugLog("📦 Using MULTIPIECE service (ID 39) - {$parcelsCount} parcels, total: {$totalWeightKg}kg");
-
->>>>>>> 263206f8
             // Validate multipiece constraints
             $errors = [];
 
