<?php
// File: api/webhook_process_import.php
header('Content-Type: application/json');
error_reporting(E_ALL);
ini_set('display_errors', 0);
ini_set('log_errors', 1);

// Bootstrap and Config
if (!defined('BASE_PATH')) {
    define('BASE_PATH', dirname(__DIR__));
}
require_once BASE_PATH . '/bootstrap.php';
$config = require BASE_PATH . '/config/config.php';
require_once BASE_PATH . '/models/WeightCalculator.php';

class ImportProcessor {
    private $db;
    private $errors = [];
    private $warnings = [];
    private $debugInfo = [];

    public function __construct($database) {
        $this->db = $database;
    }

    /**
     * Process a single import record
     */
    public function processImport($importId) {
        try {
            $this->db->beginTransaction();
            
            // Get the import record
            $import = $this->getImportRecord($importId);
            if (!$import) {
                throw new Exception("Import record not found or already processed");
            }

            // Update status to processing
            $this->updateImportStatus($importId, 'processing');

            // Parse and validate JSON data
            $jsonData = $this->parseAndValidateJSON($import['json_data']);
            
            // Extract required data
            $clientInfo = $jsonData['client_info'] ?? [];
            $invoiceInfo = $jsonData['invoice_info'] ?? [];
            
            // Process products with CORRECT consolidation logic
            $products = $this->validateAndProcessProducts($invoiceInfo['ordered_products'] ?? []);
            
            if (empty($products)) {
                throw new Exception("No valid products found in import");
            }

            // Look up Cargus location mapping for AWB data
            $locationMapping = $this->lookupLocationMapping($import['delivery_county'], $import['delivery_locality']);
            
            if (!$locationMapping) {
                $this->warnings[] = "No Cargus location mapping found for {$import['delivery_county']}, {$import['delivery_locality']}. AWB generation will not be available.";
            }

            // Create order with FIXED data
            $orderId = $this->createOrder($import, $clientInfo, $invoiceInfo, $locationMapping);
            
            // Add order items with FIXED logic - NO DUPLICATES
            $this->addOrderItems($orderId, $products);

              // Calculate shipping using WeightCalculator and update order
            $calculator = new WeightCalculator($this->db);
            $shipping = $calculator->calculateOrderShipping($orderId);
            $this->applyShippingToOrder($orderId, $shipping);
            $this->debugInfo['weight_summary'] = $shipping;
            
            // Mark import as completed
            $this->updateImportStatus($importId, 'converted', $orderId);
            
            $this->db->commit();
            
            // Log successful processing
            error_log("ImportProcessor: Successfully processed import $importId -> order $orderId");
            
            return [
                'success' => true,
                'order_id' => $orderId,
                'import_id' => $importId,
                'warnings' => $this->warnings,
                'awb_ready' => !empty($locationMapping),
                'debug_info' => $this->debugInfo
            ];
            
        } catch (Exception $e) {
            $this->db->rollback();
            $this->updateImportStatus($importId, 'failed', null, $e->getMessage());
            
            error_log("ImportProcessor Error: " . $e->getMessage() . " in " . $e->getFile() . " on line " . $e->getLine());
            throw $e;
        }
    }

    /**
     * FIXED: Parse numeric values correctly (handle commas and strings)
     */
    private function parseNumericValue($value) {
        if (is_numeric($value)) {
            return floatval($value);
        }
        
        if (is_string($value)) {
            // Remove commas and convert to float
            $cleaned = str_replace(',', '', trim($value));
            return is_numeric($cleaned) ? floatval($cleaned) : 0;
        }
        
        return 0;
    }

    /**
     * FIXED: Validate and process products with correct discount consolidation
     */
    /**
     * FIXED: Validate and process products with correct discount consolidation
     */
    private function validateAndProcessProducts($products) {
        if (empty($products) || !is_array($products)) {
            return [];
        }

        $this->debugInfo['accounting_lines'] = [];
        $consolidatedByCode = [];
        
        // First pass: Parse all lines and store debug info
        foreach ($products as $index => $product) {
            // Validate required fields
            if (empty($product['name']) || !isset($product['quantity'])) {
                $this->warnings[] = "Product at index $index missing required fields";
                continue;
            }

            // Parse values correctly
            $quantity = $this->parseNumericValue($product['quantity']);
            $unitPrice = $this->parseNumericValue($product['price'] ?? 0);
            $totalPrice = $this->parseNumericValue($product['total_price'] ?? 0);
            $code = trim($product['code'] ?? '');
            $name = trim($product['name']);
            $unit = $product['unit'] ?? 'bucata';
            $isDiscount = strpos(strtolower($name), 'discount') !== false;
            
            if ($quantity <= 0) {
                $this->warnings[] = "Invalid quantity for product: $name";
                continue;
            }

            // Store accounting line for debug
            $this->debugInfo['accounting_lines'][] = [
                'line_number' => $index + 1,
                'code' => $code,
                'name' => $name,
                'unit' => $unit,
                'quantity' => $quantity,
                'unit_price' => $unitPrice,
                'total_price' => $totalPrice,
                'is_discount' => $isDiscount
            ];

            // Consolidate by product code correctly
            $productKey = $code ?: $name; // Use code if available, fallback to name
            
            if (!isset($consolidatedByCode[$productKey])) {
                $consolidatedByCode[$productKey] = [
                    'code' => $code,
                    'name' => $this->getCleanProductName($name), // Remove discount markers
                    'unit' => $unit,
                    'physical_quantity' => 0, // <-- CHANGE: Track physical items separately
                    'total_price' => 0,
                    'lines' => [],
                    'has_discounts' => false
                ];
            }

            // --- LOGIC CHANGE ---
            // Only add to the physical quantity if it is NOT a discount line.
            if (!$isDiscount) {
                $consolidatedByCode[$productKey]['physical_quantity'] += $quantity;
            }
            
            // The total price is always adjusted.
            $consolidatedByCode[$productKey]['total_price'] += $totalPrice;
            // --- END LOGIC CHANGE ---

            $consolidatedByCode[$productKey]['lines'][] = [
                'line' => $index + 1,
                'name' => $name,
                'quantity' => $quantity,
                'unit_price' => $unitPrice,
                'total_price' => $totalPrice,
                'is_discount' => $isDiscount
            ];

            if ($isDiscount) {
                $consolidatedByCode[$productKey]['has_discounts'] = true;
            }
        }

        // Second pass: Create final consolidated products
        $finalProducts = [];
        $this->debugInfo['consolidated_products'] = [];
        
        foreach ($consolidatedByCode as $productKey => $consolidated) {
            // Use the new physical_quantity field for calculations
            $finalQuantity = $consolidated['physical_quantity'];

            if ($finalQuantity <= 0) {
                $this->warnings[] = "Product {$consolidated['name']} has zero or negative final quantity after consolidation";
                continue;
            }

            // Calculate effective unit price from total and PHYSICAL quantity
            $effectiveUnitPrice = $finalQuantity > 0 
                ? ($consolidated['total_price'] / $finalQuantity) 
                : 0;

            // Create single product entry
            $finalProduct = [
                'code' => $consolidated['code'],
                'name' => $consolidated['name'],
                'unit' => $consolidated['unit'],
                'net_quantity' => $finalQuantity, // <-- CHANGE: Use final physical quantity
                'effective_unit_price' => $effectiveUnitPrice,
                'net_total_price' => $consolidated['total_price'],
                'original_items_count' => count($consolidated['lines']),
                'has_discounts' => $consolidated['has_discounts'],
                'consolidation_notes' => $this->generateConsolidationNotes($consolidated['lines']),
                'debug_info' => [
                    'regular_items' => count(array_filter($consolidated['lines'], fn($l) => !$l['is_discount'])),
                    'discount_items' => count(array_filter($consolidated['lines'], fn($l) => $l['is_discount'])),
                    'physical_quantity' => $finalQuantity, // <-- CHANGE
                    'total_payment_after_discounts' => $consolidated['total_price']
                ]
            ];

            $finalProducts[] = $finalProduct;
            $this->debugInfo['consolidated_products'][] = $finalProduct;
        }

        return $finalProducts;
    }

    /**
     * Remove discount markers from product names
     */
    private function getCleanProductName($name) {
        // Remove discount indicators like "(Discount 100%)"
        $cleanName = preg_replace('/\s*\(discount\s+\d+%\)\s*/i', '', $name);
        return trim($cleanName);
    }

    /**
     * Generate consolidation notes for products with multiple lines
     */
    private function generateConsolidationNotes($lines) {
        if (count($lines) <= 1) {
            return '';
        }

        $regularCount = count(array_filter($lines, fn($l) => !$l['is_discount']));
        $discountCount = count(array_filter($lines, fn($l) => $l['is_discount']));

        $notes = "Consolidated from " . count($lines) . " lines: ";
        if ($regularCount > 0) {
            $notes .= "$regularCount regular";
        }
        if ($discountCount > 0) {
            $notes .= ($regularCount > 0 ? ", " : "") . "$discountCount discount";
        }
        
        return $notes;
    }

    /**
     * FIXED: Map payment method from text to numeric values
     */
    private function mapPaymentMethod($paymentMethod, $totalValue) {
        $paymentMethod = strtoupper(trim($paymentMethod));
        
        switch ($paymentMethod) {
            case 'RAMBURS':
                // Cash on delivery - customer pays cash to courier
                return [
                    'cash_repayment' => $totalValue,
                    'bank_repayment' => 0.00
                ];
                
            case 'OP':
            default:
                // Online payment/prepaid - already paid, no COD
                return [
                    'cash_repayment' => 0.00,
                    'bank_repayment' => 0.00
                ];
        }
    }

    /**
     * FIXED: Create order with correct total value and payment method
     */
    private function createOrder($import, $clientInfo, $invoiceInfo, $locationMapping) {
        $orderNumber = $this->generateOrderNumber();
        $shippingAddress = $this->buildShippingAddress($import, $clientInfo);

        // Determine postal code using address_location_mappings table
        $postalCode = $this->lookupPostalCode(
            $import['delivery_county'] ?? '',
            $import['delivery_locality'] ?? ''
        );
        
        // FIXED: Calculate correct total from consolidated products
        $calculatedTotal = 0;
        if (!empty($this->debugInfo['consolidated_products'])) {
            foreach ($this->debugInfo['consolidated_products'] as $product) {
                $calculatedTotal += $product['net_total_price'];
            }
        }
        
        // Use calculated total (which includes discounts properly applied)
        $totalValue = $calculatedTotal > 0 ? $calculatedTotal : $this->parseNumericValue($import['total_value'] ?? 0);
        
        $priority = $this->determinePriority($totalValue, $import['company_name'] ?? $import['contact_person_name']);
        
        $systemUserId = $this->getSystemUserId();
        
        // FIXED: Map payment method correctly
        $paymentMapping = $this->mapPaymentMethod($invoiceInfo['payment_method'] ?? 'OP', $totalValue);

        // Prepare order data with CORRECT values and proper decimal formatting
        $orderData = [
            'order_number' => $orderNumber,
            'customer_name' => $import['company_name'] ?? $import['contact_person_name'],
            'customer_email' => $import['contact_email'] ?? '',
            'type' => 'outbound',
            'status' => 'pending',
            'priority' => $priority,
            'shipping_address' => $shippingAddress,
            'address_text' => $clientInfo['address'] ?? $shippingAddress,
            'notes' => $this->buildOrderNotes($import, $invoiceInfo),
            'total_value' => number_format($totalValue, 2, '.', ''), // FIXED: Ensure proper decimal format
            'created_by' => $systemUserId ?: 1,
            
            // AWB/Shipping data
            'recipient_county_id' => $locationMapping['cargus_county_id'] ?? null,
            'recipient_locality_id' => $locationMapping['cargus_locality_id'] ?? null,
            'recipient_county_name' => $locationMapping['cargus_county_name'] ?? $import['delivery_county'],
            'recipient_locality_name' => $locationMapping['cargus_locality_name'] ?? $import['delivery_locality'],
            'recipient_contact_person' => $import['contact_person_name'] ?? $import['company_name'],
            'recipient_phone' => $this->normalizePhoneNumber($import['contact_phone'] ?? ''),
            'recipient_email' => $import['contact_email'] ?? '',
            'recipient_street_name' => $import['delivery_street'] ?? '',
            'recipient_building_number' => '',
            'recipient_postal' => $postalCode,
            
            // Weight and parcels
            'total_weight' => number_format(0, 3, '.', ''),
            'declared_value' => number_format($totalValue, 2, '.', ''),
            'parcels_count' => 0,
            'envelopes_count' => intval($import['envelopes_count'] ?? 0),
            
            // FIXED: Payment method mapping with proper decimal format
            'cash_repayment' => number_format($paymentMapping['cash_repayment'], 2, '.', ''),
            'bank_repayment' => number_format($paymentMapping['bank_repayment'], 2, '.', ''),
            
            // Delivery options
            'saturday_delivery' => !empty($import['saturday_delivery']) ? 1 : 0,
            'morning_delivery' => !empty($import['morning_delivery']) ? 1 : 0,
            'open_package' => !empty($import['open_package']) ? 1 : 0,
            'observations' => $import['delivery_notes'] ?? '',
            'package_content' => $this->buildPackageContent($this->debugInfo['consolidated_products'] ?? []),
            
            // References
            'sender_reference1' => $import['invoice_number'] ?? '',
            'recipient_reference1' => $import['customer_reference'] ?? '',
            'recipient_reference2' => $import['customer_reference2'] ?? '',
            'invoice_reference' => $import['invoice_number'] ?? ''
        ];

        // Build the INSERT query dynamically
        $fields = array_keys($orderData);
        $placeholders = ':' . implode(', :', $fields);
        $fieldsStr = implode(', ', $fields);

        $query = "INSERT INTO orders ($fieldsStr) VALUES ($placeholders)";
        
        $stmt = $this->db->prepare($query);
        
        // Bind all parameters
        foreach ($orderData as $field => $value) {
            $stmt->bindValue(':' . $field, $value);
        }
        
        $stmt->execute();
        $orderId = $this->db->lastInsertId();

        // Store debug info
        $this->debugInfo['order_creation'] = [
            'order_id' => $orderId,
            'order_number' => $orderNumber,
            'calculated_total' => $calculatedTotal,
            'final_total_used' => $totalValue,
            'awb_ready' => !empty($locationMapping),
            'priority' => $priority,
            'payment_method' => $invoiceInfo['payment_method'] ?? 'OP',
            'payment_mapping' => $paymentMapping
        ];

        return $orderId;
    }

    /**
     * FIXED: Add order items - ONE per consolidated product, NO DUPLICATES
     */
    private function addOrderItems($orderId, $products) {
        $this->debugInfo['order_items'] = [];
        
        foreach ($products as $product) {
            // Find or create product in database
            $productId = $this->findOrCreateProduct($product);
            
            // FIXED: Ensure proper decimal handling and parameter binding
            $unitPrice = floatval($product['effective_unit_price']);
            $quantity = intval($product['net_quantity']);
            
            $query = "INSERT INTO order_items (
                order_id, product_id, quantity, unit_measure, quantity_ordered, unit_price
            ) VALUES (
                :order_id, :product_id, :quantity, :unit_measure, :quantity_ordered, :unit_price
            )";
            
            $stmt = $this->db->prepare($query);
            
            // FIXED: Explicit parameter binding with proper types
            $stmt->bindValue(':order_id', $orderId, PDO::PARAM_INT);
            $stmt->bindValue(':product_id', $productId, PDO::PARAM_INT);
            $stmt->bindValue(':quantity', $quantity, PDO::PARAM_INT);
            $stmt->bindValue(':unit_measure', $product['unit'], PDO::PARAM_STR);
            $stmt->bindValue(':quantity_ordered', $quantity, PDO::PARAM_INT);
            $stmt->bindValue(':unit_price', $unitPrice, PDO::PARAM_STR); // Use PDO::PARAM_STR for decimals
            
            $stmt->execute();

            // Log what we actually tried to insert for debugging
            error_log("ImportProcessor: Inserted order_item - Product: {$product['code']}, Quantity: $quantity, Unit Price: $unitPrice, Order ID: $orderId, Product ID: $productId");

            // Debug info
            $this->debugInfo['order_items'][] = [
                'product_code' => $product['code'],
                'product_name' => $product['name'],
                'net_quantity' => $quantity,
                'unit_measure' => $product['unit'],
                'unit_price_attempted' => $unitPrice,
                'unit_price_formatted' => number_format($unitPrice, 2, '.', ''),
                'effective_price' => $product['effective_unit_price'],
                'net_total' => $product['net_total_price'],
                'original_lines' => $product['original_items_count'],
                'consolidation_notes' => $product['consolidation_notes'] ?? '',
                'product_id_used' => $productId,
                'order_id_used' => $orderId
            ];
        }
    }

    private function applyShippingToOrder($orderId, $shipping) {
        $stmt = $this->db->prepare(
            "UPDATE orders SET total_weight = :total_weight, parcels_count = :parcels_count, envelopes_count = :envelopes_count, package_content = :package_content WHERE id = :order_id"
        );
        $stmt->execute([
            ':total_weight' => $shipping['total_weight'] ?? 0,
            ':parcels_count' => $shipping['parcels_count'] ?? 0,
            ':envelopes_count' => $shipping['envelopes_count'] ?? 0,
            ':package_content' => $shipping['package_content'] ?? '',
            ':order_id' => $orderId
        ]);
    }

    /**
     * Build package content description
     */
    private function buildPackageContent($products) {
        if (empty($products)) {
            return '';
        }
        
        $content = [];
        foreach ($products as $product) {
            $content[] = $product['name'] . ' x' . $product['net_quantity'];
        }
        
        return implode(', ', array_slice($content, 0, 3)); // Limit to first 3 products
    }

    /**
     * Find or create product in database
     */
    private function findOrCreateProduct($productData) {
        // Try to find existing product by code/SKU
        if (!empty($productData['code'])) {
            $query = "SELECT product_id FROM products WHERE sku = :sku LIMIT 1";
            $stmt = $this->db->prepare($query);
            $stmt->execute([':sku' => $productData['code']]);
            $result = $stmt->fetch(PDO::FETCH_ASSOC);
            
            if ($result) {
                return $result['product_id'];
            }
        }
        
        // Create new product if not found
        $query = "INSERT INTO products (
            sku, name, status, created_at
        ) VALUES (
            :sku, :name, 'active', NOW()
        )";
        
        $stmt = $this->db->prepare($query);
        $stmt->execute([
            ':sku' => $productData['code'] ?: '',
            ':name' => $productData['name']
        ]);
        
        return $this->db->lastInsertId();
    }

    /**
     * Generate unique order number
     */
    private function generateOrderNumber() {
        return 'ORD-' . date('Y') . '-' . str_pad($this->getNextOrderSequence(), 4, '0', STR_PAD_LEFT);
    }

    /**
     * Get next order sequence number
     */
    private function getNextOrderSequence() {
        $year = date('Y');
        $query = "SELECT COUNT(*) + 1 as next_seq FROM orders WHERE YEAR(created_at) = :year";
        $stmt = $this->db->prepare($query);
        $stmt->execute([':year' => $year]);
        $result = $stmt->fetch(PDO::FETCH_ASSOC);
        
        return $result ? $result['next_seq'] : 1;
    }

    /**
     * Build shipping address string
     */
    private function buildShippingAddress($import, $clientInfo = []) {
        $parts = array_filter([
            $import['delivery_street']
                ?? $import['address']
                ?? ($clientInfo['address'] ?? ''),
            $import['delivery_locality']
                ?? $import['city']
                ?? ($clientInfo['city'] ?? ''),
            $import['delivery_county']
                ?? $import['county']
                ?? ($clientInfo['county'] ?? ''),
        ]);
        
        return implode(', ', $parts);
    }

    /**
     * Build order notes with consolidation details
     */
    private function buildOrderNotes($import, $invoiceInfo) {
        $notes = [];
        
        if (!empty($import['invoice_number'])) {
            $notes[] = "Invoice: {$import['invoice_number']}";
        }
        
        if (!empty($import['seller_name'])) {
            $notes[] = "Seller: {$import['seller_name']}";
        }
        
        // Add consolidation details
        if (count($this->debugInfo['consolidated_products']) > 0) {
            $productCount = count($this->debugInfo['consolidated_products']);
            $lineCount = count($this->debugInfo['accounting_lines']);
            $notes[] = "Consolidated: $lineCount accounting lines → $productCount pick items";
            
            // Add details about discounts if any
            $discountedProducts = array_filter($this->debugInfo['consolidated_products'], 
                fn($p) => $p['has_discounts'] === true);
            
            if (!empty($discountedProducts)) {
                $discountCount = count($discountedProducts);
                $notes[] = "$discountCount products with discounts applied";
            }
        }
        
        // Add payment method info
        $paymentMethod = $invoiceInfo['payment_method'] ?? 'OP';
        if ($paymentMethod === 'Ramburs') {
            $notes[] = "Payment: Cash on Delivery";
        } else {
            $notes[] = "Payment: Prepaid";
        }
        
        $notes[] = "Imported from n8n automation on " . date('Y-m-d H:i:s');
        
        return implode(' | ', $notes);
    }

    /**
     * Determine order priority based on value and customer
     */
    private function determinePriority($totalValue, $customerName) {
        if ($totalValue > 5000) {
            return 'high';
        } elseif ($totalValue > 2000) {
            return 'normal';
        } else {
            return 'normal';
        }
    }

    /**
     * Normalize phone number
     */
    private function normalizePhoneNumber($phone) {
        if (empty($phone)) {
            return '';
        }
        
        // Remove non-digits
        $clean = preg_replace('/[^0-9]/', '', $phone);
        
        // Add +40 prefix if missing
        if (strlen($clean) === 10 && substr($clean, 0, 1) === '0') {
            $clean = '40' . substr($clean, 1);
        }
        
        return $clean;
    }

    /**
     * Get system user ID
     */
    private function getSystemUserId() {
        try {
            $query = "SELECT id FROM users WHERE username = 'system' OR email LIKE '%system%' LIMIT 1";
            $stmt = $this->db->prepare($query);
            $stmt->execute();
            $result = $stmt->fetch(PDO::FETCH_ASSOC);
            
            return $result ? $result['id'] : 1; // Fallback to admin user
        } catch (Exception $e) {
            error_log("Error getting system user ID: " . $e->getMessage());
            return 1; // Fallback to admin user
        }
    }

    /**
     * Look up Cargus location IDs from county/city names
     */
    private function lookupLocationMapping($countyName, $cityName) {
        if (empty($countyName) && empty($cityName)) {
            return null;
        }

        // Primary lookup: match by both county and city
        if (!empty($countyName) && !empty($cityName)) {
            $query = "
                SELECT cargus_county_id, cargus_locality_id, cargus_county_name, cargus_locality_name
                FROM address_location_mappings
                WHERE LOWER(county_name) = LOWER(:county)
                  AND LOWER(locality_name) = LOWER(:city)
                  AND cargus_county_id IS NOT NULL
                  AND cargus_locality_id IS NOT NULL
                ORDER BY mapping_confidence DESC, is_verified DESC
                LIMIT 1
            ";

            $stmt = $this->db->prepare($query);
            $stmt->execute([
                ':county' => trim($countyName),
                ':city' => trim($cityName)
            ]);

            $result = $stmt->fetch(PDO::FETCH_ASSOC);
            if ($result) {
                $this->debugInfo['location_mapping'] = [
                    'input' => [
                        'county' => $countyName,
                        'city' => $cityName
                    ],
                    'found' => $result,
                    'source' => 'database_cache'
                ];

                return $result;
            }
        }

        // Fallback: lookup by city only
        if (!empty($cityName)) {
            $query = "
                SELECT cargus_county_id, cargus_locality_id, cargus_county_name, cargus_locality_name
                FROM address_location_mappings
                WHERE LOWER(locality_name) = LOWER(:city)
                  AND cargus_county_id IS NOT NULL
                  AND cargus_locality_id IS NOT NULL
                ORDER BY mapping_confidence DESC, is_verified DESC
                LIMIT 1
            ";

            $stmt = $this->db->prepare($query);
            $stmt->execute([':city' => trim($cityName)]);
            $result = $stmt->fetch(PDO::FETCH_ASSOC);

            if ($result) {
                $this->debugInfo['location_mapping'] = [
                    'input' => [
                        'county' => $countyName,
                        'city' => $cityName
                    ],
                    'found' => $result,
                    'source' => 'database_cache(city_only)'
                ];

                return $result;
            }
        }

        return null;
    }

    /**
     * Find postal code using address_location_mappings table
     */
    private function lookupPostalCode($countyName, $cityName) {
<<<<<<< HEAD
        // Prefer rows where both county and city match
        if (!empty($countyName) && !empty($cityName)) {
            $query = "
                SELECT cargus_postal_code
                FROM address_location_mappings
                WHERE LOWER(county_name) = LOWER(:county)
                  AND LOWER(locality_name) = LOWER(:city)
=======
        // First, attempt lookup by city/locality
        if (!empty($cityName)) {
            $query = "
                SELECT cargus_postal_code
                FROM address_location_mappings
                WHERE LOWER(locality_name) = LOWER(:city)
>>>>>>> 773333c4
                  AND cargus_postal_code IS NOT NULL
                  AND cargus_postal_code <> ''
                ORDER BY mapping_confidence DESC, is_verified DESC
                LIMIT 1
            ";

            $stmt = $this->db->prepare($query);
<<<<<<< HEAD
            $stmt->execute([
                ':county' => trim($countyName),
                ':city' => trim($cityName)
            ]);
=======
            $stmt->execute([':city' => trim($cityName)]);
>>>>>>> 773333c4
            $result = $stmt->fetch(PDO::FETCH_ASSOC);
            if ($result && !empty($result['cargus_postal_code'])) {
                return $result['cargus_postal_code'];
            }
        }

<<<<<<< HEAD
        // Fallback to county-level lookup when no exact city match
=======
        // Fallback to county-level lookup
>>>>>>> 773333c4
        if (!empty($countyName)) {
            $query = "
                SELECT cargus_postal_code
                FROM address_location_mappings
                WHERE LOWER(county_name) = LOWER(:county)
                  AND cargus_postal_code IS NOT NULL
                  AND cargus_postal_code <> ''
                ORDER BY mapping_confidence DESC, is_verified DESC
                LIMIT 1
            ";

            $stmt = $this->db->prepare($query);
            $stmt->execute([':county' => trim($countyName)]);
            $result = $stmt->fetch(PDO::FETCH_ASSOC);
            if ($result && !empty($result['cargus_postal_code'])) {
                return $result['cargus_postal_code'];
            }
        }

        // Default postal code if nothing is found
        return '000000';
    }

    /**
     * Get import record from database
     */
    private function getImportRecord($importId) {
        $query = "SELECT * FROM order_imports WHERE id = :import_id AND processing_status = 'pending'";
        $stmt = $this->db->prepare($query);
        $stmt->execute([':import_id' => $importId]);
        return $stmt->fetch(PDO::FETCH_ASSOC);
    }

    /**
     * Update import processing status
     */
    private function updateImportStatus($importId, $status, $orderId = null, $errorMessage = null) {
        $query = "UPDATE order_imports SET 
                  processing_status = :status, 
                  conversion_attempts = conversion_attempts + 1,
                  last_attempt_at = CURRENT_TIMESTAMP";
        
        $params = [':status' => $status, ':import_id' => $importId];
        
        if ($orderId) {
            $query .= ", wms_order_id = :order_id";
            $params[':order_id'] = $orderId;
        }
        
        if ($errorMessage) {
            $query .= ", conversion_errors = :error_message";
            $params[':error_message'] = $errorMessage;
        }
        
        $query .= " WHERE id = :import_id";
        
        $stmt = $this->db->prepare($query);
        $stmt->execute($params);
    }

    /**
     * Parse and validate JSON data
     */
    private function parseAndValidateJSON($jsonString) {
        $jsonData = json_decode($jsonString, true);
        
        if (json_last_error() !== JSON_ERROR_NONE) {
            throw new Exception('Invalid JSON data in import: ' . json_last_error_msg());
        }
        
        if (empty($jsonData)) {
            throw new Exception('Empty JSON data in import');
        }
        
        return $jsonData;
    }
}

// Main execution
try {
    // Validate request method
    if ($_SERVER['REQUEST_METHOD'] !== 'POST') {
        http_response_code(405);
        echo json_encode(['status' => 'error', 'message' => 'Method not allowed']);
        exit;
    }

    // Get import_id parameter
    $importId = $_GET['import_id'] ?? null;

    if (!$importId || !is_numeric($importId)) {
        http_response_code(400);
        echo json_encode(['status' => 'error', 'message' => 'import_id is required and must be numeric']);
        exit;
    }

    // Initialize database connection
    if (!isset($config['connection_factory']) || !is_callable($config['connection_factory'])) {
        http_response_code(500);
        echo json_encode(['status' => 'error', 'message' => 'Database configuration error']);
        exit;
    }

    $dbFactory = $config['connection_factory'];
    $db = $dbFactory();

    // Process the import
    $processor = new ImportProcessor($db);
    $result = $processor->processImport($importId);

    // Return success response
    echo json_encode([
        'status' => 'success',
        'message' => 'Import processed successfully',
        'data' => $result
    ]);

} catch (Exception $e) {
    http_response_code(500);
    echo json_encode([
        'status' => 'error',
        'message' => $e->getMessage(),
        'timestamp' => date('Y-m-d H:i:s')
    ]);
    
    // Log the error
    error_log("ImportProcessor Error: " . $e->getMessage() . " in " . $e->getFile() . " on line " . $e->getLine());
}
?><|MERGE_RESOLUTION|>--- conflicted
+++ resolved
@@ -738,7 +738,6 @@
      * Find postal code using address_location_mappings table
      */
     private function lookupPostalCode($countyName, $cityName) {
-<<<<<<< HEAD
         // Prefer rows where both county and city match
         if (!empty($countyName) && !empty($cityName)) {
             $query = "
@@ -746,14 +745,7 @@
                 FROM address_location_mappings
                 WHERE LOWER(county_name) = LOWER(:county)
                   AND LOWER(locality_name) = LOWER(:city)
-=======
-        // First, attempt lookup by city/locality
-        if (!empty($cityName)) {
-            $query = "
-                SELECT cargus_postal_code
-                FROM address_location_mappings
-                WHERE LOWER(locality_name) = LOWER(:city)
->>>>>>> 773333c4
+
                   AND cargus_postal_code IS NOT NULL
                   AND cargus_postal_code <> ''
                 ORDER BY mapping_confidence DESC, is_verified DESC
@@ -761,25 +753,18 @@
             ";
 
             $stmt = $this->db->prepare($query);
-<<<<<<< HEAD
+
             $stmt->execute([
                 ':county' => trim($countyName),
                 ':city' => trim($cityName)
             ]);
-=======
-            $stmt->execute([':city' => trim($cityName)]);
->>>>>>> 773333c4
             $result = $stmt->fetch(PDO::FETCH_ASSOC);
             if ($result && !empty($result['cargus_postal_code'])) {
                 return $result['cargus_postal_code'];
             }
         }
-
-<<<<<<< HEAD
         // Fallback to county-level lookup when no exact city match
-=======
-        // Fallback to county-level lookup
->>>>>>> 773333c4
+
         if (!empty($countyName)) {
             $query = "
                 SELECT cargus_postal_code
