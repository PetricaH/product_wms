--- conflicted
+++ resolved
@@ -152,25 +152,7 @@
                 if (!$locationDetails) {
                     throw new Exception('Locația nu a fost găsită.');
                 }
-                
-<<<<<<< HEAD
-=======
-                // Calculate additional metrics using geometry constants
-                $levelCapacity = 36; // 2.98m x 1m shelf fits 36 x 25L barrels per level
-                $totalCapacity = $levelCapacity * 3;
-                $locationDetails['level_capacity'] = $levelCapacity;
-
-                $locationDetails['occupancy'] = [
-                    'total' => $totalCapacity > 0 ?
-                        round(($locationDetails['total_items'] / $totalCapacity) * 100, 1) : 0,
-                    'bottom' => $levelCapacity > 0 ?
-                        round(($locationDetails['bottom_items'] / $levelCapacity) * 100, 1) : 0,
-                    'middle' => $levelCapacity > 0 ?
-                        round(($locationDetails['middle_items'] / $levelCapacity) * 100, 1) : 0,
-                    'top' => $levelCapacity > 0 ?
-                        round(($locationDetails['top_items'] / $levelCapacity) * 100, 1) : 0
-                ];
->>>>>>> 7d849d61
+               
                 
                 echo json_encode([
                     'success' => true,
@@ -827,5 +809,4 @@
 ('PACK', 'zone', 3, 3, ''),
 ('ENTRANCE', 'zone', 3, 1, ''),
 ('TOILET', 'zone', 4, 1, '');
-*/
-?>+*/