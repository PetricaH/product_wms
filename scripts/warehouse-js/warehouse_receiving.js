--- conflicted
+++ resolved
@@ -139,10 +139,6 @@
         this.showLoading(true);
 
         try {
-<<<<<<< HEAD
-            const csrfToken = document.querySelector('meta[name="csrf-token"]')?.getAttribute('content') || this.config.csrfToken;
-=======
->>>>>>> 14d20e3d
             const response = await fetch(`${this.config.apiBase}/receiving/start_session.php`, {
                 method: 'POST',
                 credentials: 'same-origin',
