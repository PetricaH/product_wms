--- conflicted
+++ resolved
@@ -21,11 +21,7 @@
      */
     public function create(array $data): int
     {
-<<<<<<< HEAD
-        $sql = "INSERT INTO facturi_somatii
-=======
         $sql = "INSERT INTO {$this->table}
->>>>>>> c723e6fc
             (nr_factura, nume_firma, cif, reg_com, adresa, data_emitere, termen_plata, suma, status, file_path, somatie_path, sha256)
             VALUES
             (:nr_factura, :nume_firma, :cif, :reg_com, :adresa, :data_emitere, :termen_plata, :suma, :status, :file_path, :somatie_path, :sha256)";
@@ -160,11 +156,7 @@
                 SUM(status = 'neplatita') AS neplatite,
                 SUM(status = 'platita') AS platite,
                 COALESCE(SUM(suma), 0) AS suma_totala
-<<<<<<< HEAD
-            FROM facturi_somatii");
-=======
             FROM {$this->table}");
->>>>>>> c723e6fc
 
         $row = $stmt->fetch(PDO::FETCH_ASSOC) ?: [];
 
@@ -181,11 +173,7 @@
      */
     public function updateStatus(int $id, string $status): bool
     {
-<<<<<<< HEAD
-        $stmt = $this->db->prepare('UPDATE facturi_somatii SET status = :status WHERE id = :id');
-=======
         $stmt = $this->db->prepare("UPDATE {$this->table} SET status = :status WHERE id = :id");
->>>>>>> c723e6fc
         return $stmt->execute([
             ':status' => $status,
             ':id' => $id,
@@ -197,11 +185,7 @@
      */
     public function delete(int $id): bool
     {
-<<<<<<< HEAD
-        $stmt = $this->db->prepare('DELETE FROM facturi_somatii WHERE id = :id');
-=======
         $stmt = $this->db->prepare("DELETE FROM {$this->table} WHERE id = :id");
->>>>>>> c723e6fc
         return $stmt->execute([':id' => $id]);
     }
 }