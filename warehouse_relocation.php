<?php
/**
 * Interfață relocare depozit optimizată pentru dispozitive mobile cu scanner
 */

error_reporting(E_ALL);
ini_set('display_errors', 0);
ini_set('log_errors', 1);

if (!defined('BASE_PATH')) {
    define('BASE_PATH', __DIR__);
}

require_once BASE_PATH . '/bootstrap.php';
$config = require BASE_PATH . '/config/config.php';

if (session_status() === PHP_SESSION_NONE) {
    session_start();
}

if (empty($_SESSION['csrf_token'])) {
    $_SESSION['csrf_token'] = bin2hex(random_bytes(32));
}

if (!isset($_SESSION['user_id']) || !in_array($_SESSION['role'], ['warehouse', 'admin', 'manager', 'warehouse_worker'], true)) {
    header('Location: ' . getNavUrl('login.php'));
    exit;
}

$dbFactory = $config['connection_factory'];
$db = $dbFactory();

/**
 * Returnează lista de sarcini deschise (pending sau ready)
 */
function fetchOpenRelocationTasks(PDO $db): array
{
    $stmt = $db->prepare(
        "SELECT rt.*, 
                p.name AS product_name, p.sku AS product_sku,
                l1.location_code AS from_location, l2.location_code AS to_location
         FROM relocation_tasks rt
         LEFT JOIN products p ON rt.product_id = p.product_id
         LEFT JOIN locations l1 ON rt.from_location_id = l1.id
         LEFT JOIN locations l2 ON rt.to_location_id = l2.id
         WHERE rt.status IN ('pending', 'ready')
         ORDER BY rt.created_at ASC"
    );
    $stmt->execute();

    return $stmt->fetchAll(PDO::FETCH_ASSOC) ?: [];
}

/**
 * Formatează datele pentru răspuns JSON către interfața mobilă
 */
function formatTaskPayload(array $tasks, int $index): array
{
    $task = $tasks[$index];

    return [
        'task' => [
            'id' => (int)($task['id'] ?? 0),
            'product_name' => $task['product_name'] ?? '',
            'product_sku' => $task['product_sku'] ?? '',
            'quantity' => (int)($task['quantity'] ?? 0),
            'from_location' => $task['from_location'] ?? '',
            'to_location' => $task['to_location'] ?? '',
            'status' => $task['status'] ?? 'pending',
            'created_at' => $task['created_at'] ?? null,
        ],
        'position' => $index + 1,
        'total' => count($tasks),
    ];
}

/**
 * Găsește indexul unei sarcini în lista ordonată
 */
function resolveTaskIndex(array $tasks, ?int $taskId): int
{
    if ($taskId !== null) {
        foreach ($tasks as $index => $task) {
            if ((int)($task['id'] ?? 0) === $taskId) {
                return $index;
            }
        }
    }

    return 0;
}

$isAjax = isset($_GET['ajax']) || isset($_POST['ajax']);

if ($isAjax) {
    header('Content-Type: application/json; charset=utf-8');

    try {
        $method = $_SERVER['REQUEST_METHOD'];
        $action = $method === 'GET' ? ($_GET['action'] ?? '') : ($_POST['action'] ?? '');

        if ($method === 'GET') {
            if ($action === 'fetch_task') {
                $tasks = fetchOpenRelocationTasks($db);

                if (empty($tasks)) {
                    echo json_encode([
                        'success' => true,
                        'data' => null,
                        'message' => 'Nu există sarcini disponibile.',
                    ]);
                    exit;
                }

                $taskId = isset($_GET['task_id']) ? (int)$_GET['task_id'] : null;
                $direction = $_GET['direction'] ?? 'current';

                $index = resolveTaskIndex($tasks, $taskId);

                if ($direction === 'next') {
                    $index = min($index + 1, count($tasks) - 1);
                } elseif ($direction === 'previous') {
                    $index = max($index - 1, 0);
                }

                echo json_encode([
                    'success' => true,
                    'data' => formatTaskPayload($tasks, $index),
                ]);
                exit;
            }

            throw new Exception('Acțiune GET invalidă.');
        }

        if (!isset($_POST['csrf_token']) || $_POST['csrf_token'] !== $_SESSION['csrf_token']) {
            throw new Exception('Sesiune expirată. Reîncărcați pagina.');
        }

        if ($action === 'update_status') {
            $taskId = (int)($_POST['task_id'] ?? 0);
            $newStatus = $_POST['status'] ?? '';

            if ($taskId <= 0) {
                throw new Exception('ID sarcină invalid.');
            }

            if (!in_array($newStatus, ['pending', 'ready', 'completed'], true)) {
                throw new Exception('Status invalid.');
            }

            $stmt = $db->prepare('UPDATE relocation_tasks SET status = :status, updated_at = NOW() WHERE id = :task_id');
            $stmt->execute([
                ':status' => $newStatus,
                ':task_id' => $taskId,
            ]);

            echo json_encode([
                'success' => true,
                'message' => 'Statusul a fost actualizat.',
            ]);
            exit;
        }

        if ($action === 'complete_with_move') {
            $taskId = (int)($_POST['task_id'] ?? 0);

            if ($taskId <= 0) {
                throw new Exception('ID sarcină invalid.');
            }

            $db->beginTransaction();

            try {
                $stmt = $db->prepare('SELECT * FROM relocation_tasks WHERE id = :task_id FOR UPDATE');
                $stmt->execute([':task_id' => $taskId]);
                $task = $stmt->fetch(PDO::FETCH_ASSOC);

                if (!$task) {
                    throw new Exception('Sarcina nu a fost găsită.');
                }

                if (!in_array($task['status'], ['pending', 'ready'], true)) {
                    throw new Exception('Sarcina nu este disponibilă pentru actualizare.');
                }

                $stmt = $db->prepare(
                    'UPDATE inventory SET location_id = :to_location
                     WHERE product_id = :product_id
                       AND location_id = :from_location
                       AND quantity >= :quantity
                     LIMIT 1'
                );
                $moved = $stmt->execute([
                    ':to_location' => $task['to_location_id'],
                    ':product_id' => $task['product_id'],
                    ':from_location' => $task['from_location_id'],
                    ':quantity' => $task['quantity'],
                ]);

                if (!$moved || $stmt->rowCount() === 0) {
                    throw new Exception('Nu s-a putut muta stocul. Verificați disponibilitatea.');
                }

                $stmt = $db->prepare("UPDATE relocation_tasks SET status = 'completed', updated_at = NOW() WHERE id = :task_id");
                $stmt->execute([':task_id' => $taskId]);

                $db->commit();

                echo json_encode([
                    'success' => true,
                    'message' => 'Relocarea a fost înregistrată.',
                ]);
                exit;
            } catch (Exception $e) {
                $db->rollBack();
                throw $e;
            }
        }

        throw new Exception('Acțiune POST invalidă.');
    } catch (Exception $e) {
        http_response_code(400);
        echo json_encode([
            'success' => false,
            'message' => $e->getMessage(),
        ]);
    }

    exit;
}

$message = '';
$messageType = '';

if ($_SERVER['REQUEST_METHOD'] === 'POST') {
    $action = $_POST['action'] ?? '';

    if (!isset($_POST['csrf_token']) || $_POST['csrf_token'] !== $_SESSION['csrf_token']) {
        $message = 'Sesiune expirată. Vă rugăm să reîncărcați pagina.';
        $messageType = 'error';
    } else {
        try {
            if ($action === 'complete_relocation') {
                $taskId = intval($_POST['task_id'] ?? 0);

            if ($taskId <= 0) {
                throw new Exception('ID sarcină invalid.');
            }

                $stmt = $db->prepare("SELECT * FROM relocation_tasks WHERE id = :task_id AND status IN ('pending', 'ready')");
                $stmt->execute([':task_id' => $taskId]);
                $task = $stmt->fetch(PDO::FETCH_ASSOC);

                if (!$task) {
                    throw new Exception('Sarcina nu a fost găsită sau este deja finalizată.');
                }

                $db->beginTransaction();
                try {
                    $stmt = $db->prepare(
                        "UPDATE inventory
                         SET location_id = :to_location
                         WHERE product_id = :product_id
                           AND location_id = :from_location
                           AND quantity >= :quantity
                         LIMIT 1"
                    );
                    $moveResult = $stmt->execute([
                        ':to_location' => $task['to_location_id'],
                        ':product_id' => $task['product_id'],
                        ':from_location' => $task['from_location_id'],
                        ':quantity' => $task['quantity']
                    ]);

                    if (!$moveResult || $stmt->rowCount() === 0) {
                        throw new Exception('Nu s-a putut muta stocul. Verificați disponibilitatea.');
                    }

                    $stmt = $db->prepare("UPDATE relocation_tasks SET status = 'completed', updated_at = NOW() WHERE id = :task_id");
                    $stmt->execute([':task_id' => $taskId]);

                    $db->commit();
                    $message = 'Relocarea a fost finalizată cu succes.';
                    $messageType = 'success';
                } catch (Exception $e) {
                    $db->rollBack();
                    throw $e;
                }
            } else {
                throw new Exception('Acțiune nerecunoscută.');
            }
        } catch (Exception $e) {
            $message = $e->getMessage();
            $messageType = 'error';
        }
    }
}

try {
    $pendingTasks = fetchOpenRelocationTasks($db);
    $pendingCount = 0;
    $readyCount = 0;
    foreach ($pendingTasks as $task) {
        if (($task['status'] ?? '') === 'pending') {
            $pendingCount++;
        } elseif (($task['status'] ?? '') === 'ready') {
            $readyCount++;
        }
    }

    $stmt = $db->prepare("SELECT COUNT(*) FROM relocation_tasks WHERE status = 'completed' AND DATE(updated_at) = CURDATE()");
    $stmt->execute();
    $completedToday = (int)$stmt->fetchColumn();
} catch (Exception $e) {
    error_log('Error fetching relocation data: ' . $e->getMessage());
    $pendingTasks = [];
    $pendingCount = 0;
    $readyCount = 0;
    $completedToday = 0;
}

$initialTaskPayload = !empty($pendingTasks) ? formatTaskPayload($pendingTasks, 0) : null;

$userAgent = $_SERVER['HTTP_USER_AGENT'] ?? '';
$viewParam = $_GET['view'] ?? null;
$forceDesktop = $viewParam === 'desktop';
$forceMobile = $viewParam === 'mobile';
$isLikelyMobileAgent = (bool)preg_match('/(Android|iPhone|iPad|Mobile|Windows CE|Pocket|Handheld|Opera Mini)/i', $userAgent);
$isMobileView = $forceDesktop ? false : ($forceMobile ? true : $isLikelyMobileAgent);

$desktopCssPath = __DIR__ . '/styles/warehouse-css/warehouse_relocation.css';
$mobileCssPath = __DIR__ . '/styles/warehouse-css/warehouse_relocation_mobile.css';
$desktopCssVersion = file_exists($desktopCssPath) ? filemtime($desktopCssPath) : time();
$mobileCssVersion = file_exists($mobileCssPath) ? filemtime($mobileCssPath) : time();

$currentPage = basename($_SERVER['SCRIPT_NAME'], '.php');
?>
<!DOCTYPE html>
<html lang="ro">
<head>
    <?php require_once __DIR__ . '/includes/warehouse_header.php'; ?>
    <title>Relocări Depozit - WMS</title>
    <link rel="stylesheet" href="styles/warehouse-css/warehouse_relocation.css?v=<?= htmlspecialchars($desktopCssVersion) ?>">
    <?php if ($isMobileView): ?>
        <link rel="stylesheet" href="styles/warehouse-css/warehouse_relocation_mobile.css?v=<?= htmlspecialchars($mobileCssVersion) ?>">
    <?php endif; ?>
</head>
<body>
    <?php require_once __DIR__ . '/includes/warehouse_navbar.php'; ?>

    <div class="main-container<?= $isMobileView ? ' mobile-mode' : '' ?>">
        <div class="stats-section">
            <div class="stats-grid">
                <div class="stat-card">
                    <span class="material-symbols-outlined stat-icon">pending_actions</span>
                    <div class="stat-number"><?= $pendingCount ?></div>
                    <div class="stat-label">În așteptare</div>
                </div>
                <div class="stat-card">
                    <span class="material-symbols-outlined stat-icon">inventory_2</span>
                    <div class="stat-number"><?= $readyCount ?></div>
                    <div class="stat-label">Gata</div>
                </div>
                <div class="stat-card">
                    <span class="material-symbols-outlined stat-icon">task_alt</span>
                    <div class="stat-number"><?= $completedToday ?></div>
                    <div class="stat-label">Finalizate azi</div>
                </div>
            </div>
        </div>

        <?php if (!empty($message)): ?>
            <div class="alert alert-<?= $messageType === 'success' ? 'success' : 'danger' ?>" role="alert">
                <span class="material-symbols-outlined">
                    <?= $messageType === 'success' ? 'check_circle' : 'error' ?>
                </span>
                <?= htmlspecialchars($message) ?>
            </div>
        <?php endif; ?>

        <?php if ($isMobileView): ?>
            <div class="view-switcher-inline">
                <a class="btn btn-sm btn-secondary" href="?view=desktop">Versiune tabelară</a>
            </div>
            <div id="mobileRelocationApp" class="mobile-relocation-app" data-total="<?= count($pendingTasks) ?>">
                <div class="mobile-task-card" data-step="select">
                    <header class="mobile-task-header">
                        <div class="task-progress" id="mobileTaskProgress">Sarcina 0 din <?= count($pendingTasks) ?></div>
                        <div class="task-back">
                            <span class="function-chip">F5</span>
                            <span class="function-text">Înapoi</span>
                        </div>
                    </header>

                    <section class="task-summary" id="taskSummary">
                        <div class="task-type">📦 Relocare</div>
                        <h1 class="task-product" id="taskProduct">Selectați o sarcină</h1>
                        <p class="task-sku" id="taskSku"></p>
                        <p class="task-qty" id="taskQty"></p>
                        <div class="task-locations">
                            <div class="location from" id="taskFrom">---</div>
                            <span class="location-arrow">→</span>
                            <div class="location to" id="taskTo">---</div>
                        </div>
                    </section>

                    <section class="task-step" id="taskStep">
                        <header class="step-header">
                            <span class="step-title" id="stepTitle">Pasul 0 - Selectare sarcină</span>
                            <span class="step-status" id="stepStatus">Folosiți F1 pentru a începe</span>
                        </header>
                        <div class="step-body">
                            <div class="expected-label">Se așteaptă:</div>
                            <div class="expected-value" id="expectedValue">--</div>
                            <div class="scanner-state" id="scannerState">Scanner inactiv</div>
                            <div class="manual-entry" id="manualEntry" hidden>
<<<<<<< HEAD
                                <label for="manualInput" id="manualLabel">Introduceți codul:</label>
=======
                                <label for="manualInput">Introduceți codul:</label>
>>>>>>> 13336737
                                <input type="text" id="manualInput" inputmode="text" autocomplete="off">
                                <div class="manual-buttons">
                                    <button type="button" id="manualConfirm">Confirmă</button>
                                    <button type="button" id="manualCancel">Renunță</button>
                                </div>
                            </div>
                        </div>
                    </section>

                    <footer class="function-bar">
                        <div class="function-key" data-key="F1">
                            <span class="key-label">F1</span>
                            <span class="key-action" id="f1Action">Pornește</span>
                        </div>
                        <div class="function-key" data-key="F2">
                            <span class="key-label">F2</span>
                            <span class="key-action" id="f2Action">Următor</span>
                        </div>
                        <div class="function-key" data-key="F3">
                            <span class="key-label">F3</span>
                            <span class="key-action" id="f3Action">Scanare</span>
                        </div>
                        <div class="function-key" data-key="F4">
                            <span class="key-label">F4</span>
                            <span class="key-action" id="f4Action">Manual</span>
                        </div>
                        <div class="function-key" data-key="F5">
                            <span class="key-label">F5</span>
                            <span class="key-action" id="f5Action">Înapoi</span>
                        </div>
                    </footer>
<<<<<<< HEAD
=======
                    <input type="text"
                           id="scannerBuffer"
                           class="scanner-buffer"
                           autocomplete="off"
                           inputmode="text"
                           aria-hidden="true"
                           tabindex="-1">
>>>>>>> 13336737
                </div>
            </div>
        <?php else: ?>
            <div class="content-section">
                <div class="section-header">
                    <div class="section-actions">
                        <h2>Sarcini în așteptare</h2>
                        <div class="view-switcher">
                            <a class="btn btn-sm btn-primary" href="?view=mobile">Interfață mobilă</a>
                        </div>
                    </div>
                </div>

                <?php if (empty($pendingTasks)): ?>
                    <div class="empty-state">
                        <span class="material-symbols-outlined empty-icon">inbox</span>
                        <p class="empty-text">Nu există sarcini de relocare în așteptare.</p>
                    </div>
                <?php else: ?>
                    <div class="card">
                        <div class="table-container">
                            <table class="data-table">
                                <thead>
                                    <tr>
                                        <th>Produs</th>
                                        <th>Din</th>
                                        <th>În</th>
                                        <th>Cantitate</th>
                                        <th>Status</th>
                                        <th>Creat</th>
                                        <th>Acțiuni</th>
                                    </tr>
                                </thead>
                                <tbody>
                                    <?php foreach ($pendingTasks as $task): ?>
                                        <tr>
                                            <td>
                                                <div class="product-info">
                                                    <strong><?= htmlspecialchars($task['product_name'] ?? '') ?></strong>
                                                    <small><?= htmlspecialchars($task['product_sku'] ?? '') ?></small>
                                                </div>
                                            </td>
                                            <td>
                                                <span class="location-badge">
                                                    <?= htmlspecialchars($task['from_location'] ?? '') ?>
                                                </span>
                                            </td>
                                            <td>
                                                <span class="location-badge">
                                                    <?= htmlspecialchars($task['to_location'] ?? '') ?>
                                                </span>
                                            </td>
                                            <td><?= intval($task['quantity'] ?? 0) ?></td>
                                            <td>
                                                <span class="status-badge status-<?= htmlspecialchars($task['status'] ?? '') ?>">
                                                    <?= ucfirst($task['status'] ?? '') ?>
                                                </span>
                                            </td>
                                            <td><?= date('d.m.Y H:i', strtotime($task['created_at'] ?? '')) ?></td>
                                            <td>
                                                <form method="POST" style="display:inline;">
                                                    <input type="hidden" name="csrf_token" value="<?= $_SESSION['csrf_token'] ?>">
                                                    <input type="hidden" name="action" value="complete_relocation">
                                                    <input type="hidden" name="task_id" value="<?= $task['id'] ?>">
                                                    <button type="submit" class="btn btn-sm btn-success" onclick="return confirm('Finalizezi această relocare?')">
                                                        <span class="material-symbols-outlined">check</span>
                                                        Finalizează
                                                    </button>
                                                </form>
                                            </td>
                                        </tr>
                                    <?php endforeach; ?>
                                </tbody>
                            </table>
                        </div>
                    </div>
                <?php endif; ?>
            </div>
        <?php endif; ?>
    </div>

    <script>
        document.addEventListener('DOMContentLoaded', function () {
            const alerts = document.querySelectorAll('.alert');
            alerts.forEach(alert => {
                setTimeout(() => {
                    alert.style.opacity = '0';
                    setTimeout(() => alert.remove(), 300);
                }, 5000);
            });
        });
    </script>

    <script>
        window.WAREHOUSE_RELOCATION_CONFIG = {
            csrfToken: '<?= $_SESSION['csrf_token'] ?>',
            fetchUrl: '<?= getNavUrl('warehouse_relocation.php') ?>',
            initialTask: <?= json_encode($initialTaskPayload ?? null, JSON_UNESCAPED_UNICODE) ?>,
            totals: {
                pending: <?= (int)$pendingCount ?>,
                ready: <?= (int)$readyCount ?>,
            },
            isMobile: <?= $isMobileView ? 'true' : 'false' ?>,
        };
    </script>
    <script src="scripts/warehouse-js/warehouse_relocation.js?v=<?= filemtime(__DIR__ . '/scripts/warehouse-js/warehouse_relocation.js') ?>" defer></script>
    <?php require_once __DIR__ . '/includes/warehouse_footer.php'; ?>
</body>
</html><|MERGE_RESOLUTION|>--- conflicted
+++ resolved
@@ -415,11 +415,8 @@
                             <div class="expected-value" id="expectedValue">--</div>
                             <div class="scanner-state" id="scannerState">Scanner inactiv</div>
                             <div class="manual-entry" id="manualEntry" hidden>
-<<<<<<< HEAD
                                 <label for="manualInput" id="manualLabel">Introduceți codul:</label>
-=======
-                                <label for="manualInput">Introduceți codul:</label>
->>>>>>> 13336737
+
                                 <input type="text" id="manualInput" inputmode="text" autocomplete="off">
                                 <div class="manual-buttons">
                                     <button type="button" id="manualConfirm">Confirmă</button>
@@ -451,16 +448,6 @@
                             <span class="key-action" id="f5Action">Înapoi</span>
                         </div>
                     </footer>
-<<<<<<< HEAD
-=======
-                    <input type="text"
-                           id="scannerBuffer"
-                           class="scanner-buffer"
-                           autocomplete="off"
-                           inputmode="text"
-                           aria-hidden="true"
-                           tabindex="-1">
->>>>>>> 13336737
                 </div>
             </div>
         <?php else: ?>
