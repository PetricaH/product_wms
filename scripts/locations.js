--- conflicted
+++ resolved
@@ -2217,7 +2217,6 @@
         });
 
         document.addEventListener('mouseout', (e) => {
-<<<<<<< HEAD
             const toElement = e.relatedTarget;
             if (e.target.closest('.shelf-item')) {
                 if (!toElement || (!toElement.closest('.shelf-item') && !toElement.closest('#enhancedTooltip'))) {
@@ -2229,11 +2228,6 @@
                     clearTimeout(this.hideTooltipTimeout);
                     this.hideTooltipTimeout = setTimeout(() => this.hideTooltip(), 200);
                 }
-=======
-            if (e.target.closest('.shelf-item') || e.target.closest('#enhancedTooltip')) {
-                clearTimeout(this.hideTooltipTimeout);
-                this.hideTooltipTimeout = setTimeout(() => this.hideTooltip(), 200);
->>>>>>> e9b9e287
             }
         });
 
@@ -2517,14 +2511,11 @@
             const percent = Math.round(cap.utilization_percentage || 0);
             const statusClass = this.getCapacityStatus(percent);
             const productsHtml = (data.products || [])
-<<<<<<< HEAD
                 .map(p => `<li>${p.name} (${p.quantity} buc)</li>`)
                 .join('');
             const levelsHtml = (data.levels || [])
                 .map(l => `<div class="level-row"><span>${l.name}:</span><span>${Math.round(l.occupancy_percentage || 0)}% (${l.current_stock || 0}${l.capacity ? '/' + l.capacity : ''} articole)</span></div>`)
-=======
-                .map(p => `<li>${p.name} (${p.quantity})</li>`)
->>>>>>> e9b9e287
+
                 .join('');
             const alertsHtml = (data.alerts || [])
                 .map(a => `<div class="alert ${a.type}">${a.message}</div>`)
@@ -2537,7 +2528,6 @@
                 </div>
                 <div class="capacity-section">
                     <div class="capacity-bar"><div class="fill ${statusClass}" style="width:${percent}%"></div></div>
-<<<<<<< HEAD
                     <div class="capacity-text">${cap.current_stock || 0}/${cap.total_capacity || 0} articole</div>
                     <div class="capacity-available">Disponibil: ${cap.available_space || 0}</div>
                 </div>
@@ -2549,19 +2539,6 @@
                     <button data-action="inventory">Verifică inventar</button>
                     <button data-action="add">Adaugă stoc</button>
                     <button data-action="details">Vezi detalii</button>
-=======
-                    <div class="capacity-text">${cap.current_stock || 0}/${cap.total_capacity || 0} items</div>
-                    <div class="capacity-available">Available: ${cap.available_space || 0}</div>
-                </div>
-                ${productsHtml ? `<div class="products-section"><div class="section-title">Top products</div><ul class="product-list">${productsHtml}</ul></div>` : ''}
-                ${alertsHtml ? `<div class="alerts">${alertsHtml}</div>` : ''}
-                <div class="activity-section">Last activity: ${this.formatRelativeTime(data.activity?.last_movement)}</div>
-                <div class="quick-actions">
-                    <button data-action="move">Move Items</button>
-                    <button data-action="inventory">Check Inventory</button>
-                    <button data-action="add">Add Stock</button>
-                    <button data-action="details">View Details</button>
->>>>>>> e9b9e287
                 </div>
             `;
 
@@ -2572,11 +2549,7 @@
         if (cached) {
             render(cached);
         } else {
-<<<<<<< HEAD
             this.tooltip.innerHTML = '<div class="tooltip-loading">Încărcare...</div>';
-=======
-            this.tooltip.innerHTML = '<div class="tooltip-loading">Loading...</div>';
->>>>>>> e9b9e287
             fetch(`api/location_info.php?id=${shelf.id}`)
                 .then(r => r.json())
                 .then(data => {
@@ -2584,11 +2557,8 @@
                     render(data);
                 })
                 .catch(() => {
-<<<<<<< HEAD
                     this.tooltip.innerHTML = '<div class="tooltip-error">Eroare la încărcare</div>';
-=======
-                    this.tooltip.innerHTML = '<div class="tooltip-error">Error loading data</div>';
->>>>>>> e9b9e287
+
                 });
         }
 
@@ -2636,28 +2606,6 @@
         return 'normal';
     }
 
-<<<<<<< HEAD
-=======
-    /**
-     * Format timestamp into relative time string
-     * @param {string|null} ts
-     * @returns {string}
-     */
-    formatRelativeTime(ts) {
-        if (!ts) return 'N/A';
-        const date = new Date(ts);
-        const diffMs = Date.now() - date.getTime();
-        const diffHours = Math.floor(diffMs / (1000 * 60 * 60));
-        if (diffHours < 1) {
-            const mins = Math.floor(diffMs / (1000 * 60));
-            return mins + 'm ago';
-        }
-        if (diffHours < 24) return diffHours + 'h ago';
-        const days = Math.floor(diffHours / 24);
-        return days + 'd ago';
-    }
-
->>>>>>> e9b9e287
     updateTooltipPosition(event) {
         if (!this.tooltip) return;
 
